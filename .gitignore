--- conflicted
+++ resolved
@@ -21,11 +21,7 @@
 !.gitignore
 
 # Ignore every DS_Store
-<<<<<<< HEAD
-**/.DS_Store
-=======
 **/.DS_Store
 
 # Ignore build directory
-/build/** 
->>>>>>> 1ef2a445
+/build/** 