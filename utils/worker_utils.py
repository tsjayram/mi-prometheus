--- conflicted
+++ resolved
@@ -22,11 +22,8 @@
 
 import os
 import yaml
-import numpy as np
 
 import torch
-from torch.nn.modules.module import _addindent
-
 from .app_state import AppState
 
 
@@ -177,8 +174,6 @@
 
     # Done, return list of loaded configs.
     return configs_parsed
-<<<<<<< HEAD
-=======
 
 
 def cycle(iterable):
@@ -307,5 +302,4 @@
         logger.info('Second Handshake between {m} and {p} succeeded: predictions of {m} & ground truth labels of {p} '
                     'accepted by the loss function {l}.'.format(m=model.name, p=problem.name, l=problem.loss_function))
 
-    # handshake succeeded, so we can continue.
->>>>>>> 9b849c6b
+    # handshake succeeded, so we can continue.