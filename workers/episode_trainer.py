#!/usr/bin/env python3
# -*- coding: utf-8 -*-
#
# Copyright (C) IBM Corporation 2018
#
# Licensed under the Apache License, Version 2.0 (the "License");
# you may not use this file except in compliance with the License.
# You may obtain a copy of the License at
#
#      http://www.apache.org/licenses/LICENSE-2.0
#
# Unless required by applicable law or agreed to in writing, software
# distributed under the License is distributed on an "AS IS" BASIS,
# WITHOUT WARRANTIES OR CONDITIONS OF ANY KIND, either express or implied.
# See the License for the specific language governing permissions and
# limitations under the License.

"""
episode_trainer.py:

    - This file contains the implementation of the ``EpisodeTrainer``, which inherits from ``Trainer``.

"""
__author__ = "Vincent Marois"

import argparse
from torch.nn.utils import clip_grad_value_

import workers.worker as worker
import workers.trainer as trainer
from workers.trainer import Trainer
<<<<<<< HEAD
from utils.worker_utils import forward_step, validation
=======
from utils.worker_utils import forward_step, validation, cycle, validate_over_set
>>>>>>> 8119ad59


class EpisodeTrainer(Trainer):
    """
    Implementation for the episode-based Trainer.

    ..note::

        The default ``Trainer`` is based on epochs. While an epoch can be defined for all finite-size datasets,\
         it makes less sense for problems which have a very large, almost infinite, dataset (like algorithmic \
         tasks, which generate random data on-the-fly). This is why this episode Trainer is implemented.
         Instead of looping on epochs, it iterates directly on episodes (we call an iteration on a single batch\
          an episode).


    """

    def __init__(self, flags: argparse.Namespace):
        """
        Only calls the ``Trainer`` constructor as the initialization phase is identical to the ``Trainer``.

        :param flags: Parsed arguments from the parser.

        """
        # call base constructor
        super(EpisodeTrainer, self).__init__(flags=flags)

        # set logger name
        self.name = 'EpisodeTrainer'
        self.set_logger_name(self.name)

        # delete 'epoch' entry in the StatisticsCollector as we don't need it.
        self.stat_col.__delitem__('epoch')

        # delete 'epoch' entry in the StatisticsEstimator as we don't need it.
        self.stat_est.__delitem__('epoch')

        # Recreate the csv files to avoid having the 'epoch' key still present:

        # Recreate the csv file to store the training statistics.
        self.training_stats_file = self.stat_col.initialize_csv_file(self.log_dir, 'training_statistics.csv')

        # Create the csv file to store the validation statistics.
        self.val_file = self.stat_col.initialize_csv_file(self.log_dir, 'validation_statistics.csv')

        # ReCreate the csv file to store the validation statistical estimators.
        self.val_est_file = self.stat_est.initialize_csv_file(self.log_dir, 'validation_estimators.csv')

        # generate one batch used for validation
        self.data_valid = next(iter(self.dl_valid))

    def forward(self, flags: argparse.Namespace):
        """
        Main function of the ``EpisodeTrainer``.

        Iterates over the (cycled) DataLoader (one iteration = one episode).

        .. note::

            The test for terminal conditions (e.g. convergence) is done at the end of each episode. \
            The terminal conditions are as follows:

                 - The loss is below the specified threshold (using the validation loss or the highest training loss\
                  over several episodes),
                  - The maximum number of episodes has been met,
                  - The user pressed 'Quit' during visualization (TODO: should change that)


        The function does the following for each episode:

            - Handles curriculum learning if set,
            - Resets the gradients
            - Forwards pass of the model,
            - Logs statistics and exports to TensorBoard (if set),
            - Computes gradients and update weights
            - Activate visualization if set,
            - Validate the model on a batch according to the validation frequency.
            - Checks the above terminal conditions.



        :param flags: Parsed arguments from the parser.

        """
        # Ask for confirmation - optional.
        if flags.confirm:
            input('Press any key to continue')

        # Flag denoting whether we converged (or reached last episode).
        terminal_condition = False

        # cycle the DataLoader -> infinite iterator
        self.dataloader = self.cycle(self.dataloader)

        '''
        Main training and validation loop.
        '''
        episode = 0
        for data_dict in self.dataloader:

            # reset all gradients
            self.optimizer.zero_grad()

            # Check the visualization flag - Set it if visualization is wanted during training & validation episodes.
            if flags.visualize is not None and flags.visualize <= 1:
                self.app_state.visualize = True
            else:
                self.app_state.visualize = False

            # Turn on training mode for the model.
            self.model.train()

            # 1. Perform forward step, get predictions and compute loss.
            logits, loss = forward_step(self.model, self.problem, episode, self.stat_col, data_dict)

            # 2. Backward gradient flow.
            loss.backward()

            # Check the presence of the 'gradient_clipping'  parameter.
            try:
                # if present - clip gradients to a range (-gradient_clipping, gradient_clipping)
                val = self.param_interface['training']['gradient_clipping']
                clip_grad_value_(self.model.parameters(), val)

            except KeyError:
                # Else - do nothing.
                pass

            # 3. Perform optimization.
            self.optimizer.step()

            # 4. Log collected statistics.

            # 4.1. Export to csv.
            self.stat_col.export_statistics_to_csv(self.training_stats_file)

            # 4.2. Export data to tensorboard.
            if (flags.tensorboard is not None) and (episode % flags.logging_frequency == 0):
                self.stat_col.export_statistics_to_tensorboard(self.training_writer)

                # Export histograms.
                if flags.tensorboard >= 1:
                    for name, param in self.model.named_parameters():
                        try:
                            self.training_writer.add_histogram(name, param.data.cpu().numpy(), episode, bins='doane')

                        except Exception as e:
                            self.logger.error("  {} :: data :: {}".format(name, e))

                # Export gradients.
                if flags.tensorboard >= 2:
                    for name, param in self.model.named_parameters():
                        try:
                            self.training_writer.add_histogram(name + '/grad', param.grad.data.cpu().numpy(), episode,
                                                               bins='doane')

                        except Exception as e:
                            self.logger.error("  {} :: grad :: {}".format(name, e))

            # 4.3. Log to logger.
            if episode % flags.logging_frequency == 0:
                self.logger.info(self.stat_col.export_statistics_to_string())

                # empty Statistics Collector to avoid memory leak
                self.stat_col.empty()

            # 5. Check visualization of training data.
            if self.app_state.visualize:

                # Allow for preprocessing
                data_dict, logits = self.problem.plot_preprocessing(data_dict, logits)

                # Show plot, if user presses Quit - break.
                if self.model.plot(data_dict, logits):
                    break

            #  6. Validate and (optionally) save the model.
            user_pressed_stop = False

            if (episode % self.model_validation_interval) == 0:

                # Check visualization flag
                if flags.visualize is not None and (1 <= flags.visualize <= 2):
                    self.app_state.visualize = True
                else:
                    self.app_state.visualize = False

                # Perform validation.
                validation_loss, user_pressed_stop = validation(self.model, self.problem_validation, episode,
                                                                self.stat_col, self.data_valid, flags, self.logger,
                                                                self.val_file, self.validation_writer)

                # Save the model using the latest validation statistics.
                self.model.save(self.model_dir, validation_loss, self.stat_col)

            # 7. Terminal conditions.

<<<<<<< HEAD
            # Apply curriculum learning - change some of the Problem parameters
            self.curric_done = self.problem.curriculum_learning_update_params(episode)

            # I. The User pressed stop during visualization.
=======
            # 7.1. The User pressed stop during visualization.
>>>>>>> 8119ad59
            if user_pressed_stop:
                break

            # 7.2. - the loss is < threshold (only when curriculum learning is finished if set.)
            if self.curric_done or not self.must_finish_curriculum:

                # loss_stop = True if convergence
                loss_stop = validation_loss < self.param_interface['training']['terminal_condition']['loss_stop']
                # We already saved that model.

                if loss_stop:
                    # Ok, we have converged.
                    terminal_condition = True
                    # Finish the training.
                    break

            # 7.3. - The episodes number limit has been reached.
            if episode == self.param_interface['training']['terminal_condition']['max_episodes']:
                terminal_condition = True
                # If we reach this condition, then it is possible that the model didn't converge correctly
                # and present poorer performance.

                # "Finish" the training.
                break

            # check if we are at the end of the 'epoch': Indicate that the DataLoader is now cycling.
            if ((episode + 1) % self.problem.get_epoch_size(
                    self.param_interface['training']['problem']['batch_size'])) == 0:
                self.logger.warning('The DataLoader has exhausted -> using cycle(iterable).')

            # Move on to next episode.
            episode += 1

        '''
        End of main training and validation loop.
        '''
        # empty Statistics Collector
        self.stat_col.empty()
        self.logger.info('Emptied StatisticsCollector.')

        # Validate over the entire validation set
        # Check visualization flag - turn on visualization for last validation if needed.
        if flags.visualize is not None and (flags.visualize == 3):
            self.app_state.visualize = True
        else:
            self.app_state.visualize = False
        self.stat_est['episode'] = episode
        avg_loss_valid, user_pressed_stop = validate_over_set(self.model, self.problem_validation, self.dl_valid,
                                                              self.stat_col, self.stat_est, flags, self.logger,
                                                              self.val_est_file, None, 1)

        # Save the model using the average validation loss.
        self.model.save(self.model_dir, avg_loss_valid, self.stat_est)

        # Check whether we have finished training properly.
        if terminal_condition:

            self.logger.info('Learning finished!')

        else:  # the training did not end properly
            self.logger.warning('Learning interrupted!')

        # Close all files.
        self.training_stats_file.close()
        self.val_file.close()
        self.val_est_file.close()

        if flags.tensorboard is not None:
            # Close the TensorBoard writers.
            self.training_writer.close()
            self.validation_writer.close()


if __name__ == '__main__':
    # Create parser with list of  runtime arguments.
    argp = argparse.ArgumentParser(formatter_class=argparse.RawTextHelpFormatter)

    # add default arguments
    worker.add_arguments(argp)

    # add trainers-specific arguments
    trainer.add_arguments(argp)

    # Parse arguments.
    FLAGS, unparsed = argp.parse_known_args()

    episode_trainer = EpisodeTrainer(FLAGS)
    episode_trainer.forward(FLAGS)<|MERGE_RESOLUTION|>--- conflicted
+++ resolved
@@ -29,11 +29,7 @@
 import workers.worker as worker
 import workers.trainer as trainer
 from workers.trainer import Trainer
-<<<<<<< HEAD
-from utils.worker_utils import forward_step, validation
-=======
-from utils.worker_utils import forward_step, validation, cycle, validate_over_set
->>>>>>> 8119ad59
+from utils.worker_utils import forward_step, validation,  validate_over_set
 
 
 class EpisodeTrainer(Trainer):
@@ -68,8 +64,6 @@
         # delete 'epoch' entry in the StatisticsCollector as we don't need it.
         self.stat_col.__delitem__('epoch')
 
-        # delete 'epoch' entry in the StatisticsEstimator as we don't need it.
-        self.stat_est.__delitem__('epoch')
 
         # Recreate the csv files to avoid having the 'epoch' key still present:
 
@@ -114,7 +108,6 @@
             - Checks the above terminal conditions.
 
 
-
         :param flags: Parsed arguments from the parser.
 
         """
@@ -231,14 +224,11 @@
 
             # 7. Terminal conditions.
 
-<<<<<<< HEAD
+
             # Apply curriculum learning - change some of the Problem parameters
             self.curric_done = self.problem.curriculum_learning_update_params(episode)
 
-            # I. The User pressed stop during visualization.
-=======
             # 7.1. The User pressed stop during visualization.
->>>>>>> 8119ad59
             if user_pressed_stop:
                 break
 
@@ -260,6 +250,18 @@
                 terminal_condition = True
                 # If we reach this condition, then it is possible that the model didn't converge correctly
                 # and present poorer performance.
+
+                # We still save the model as it may perform better during this episode
+                # (as opposed to the previous episode)
+
+                # Validate on the problem if required - so we can collect the
+                # statistics needed during saving of the best model.
+                #if self.use_validation_problem:
+                _, _ = validation(self.model, self.problem_validation, episode,
+                                      self.stat_col, self.data_valid, flags, self.logger,
+                                      self.validation_file, self.validation_writer)
+                # save the model
+                self.model.save(self.model_dir, self.stat_col)
 
                 # "Finish" the training.
                 break
@@ -285,6 +287,7 @@
             self.app_state.visualize = True
         else:
             self.app_state.visualize = False
+
         self.stat_est['episode'] = episode
         avg_loss_valid, user_pressed_stop = validate_over_set(self.model, self.problem_validation, self.dl_valid,
                                                               self.stat_col, self.stat_est, flags, self.logger,
