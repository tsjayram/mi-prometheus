#!/usr/bin/env python3
# -*- coding: utf-8 -*-
#
# Copyright (C) IBM Corporation 2018
#
# Licensed under the Apache License, Version 2.0 (the "License");
# you may not use this file except in compliance with the License.
# You may obtain a copy of the License at
#
#      http://www.apache.org/licenses/LICENSE-2.0
#
# Unless required by applicable law or agreed to in writing, software
# distributed under the License is distributed on an "AS IS" BASIS,
# WITHOUT WARRANTIES OR CONDITIONS OF ANY KIND, either express or implied.
# See the License for the specific language governing permissions and
# limitations under the License.

"""
mnist.py: contains code for loading the `MNIST` dataset using ``torchvision``.
"""
__author__ = "Younes Bouhadjar & Vincent Marois"

import os
import torch
import torch.nn.functional as F
from torchvision import datasets, transforms

from miprometheus.utils.data_dict import DataDict
from miprometheus.problems.image_to_class.image_to_class_problem import ImageToClassProblem


class MNIST(ImageToClassProblem):
    """
    Classic MNIST classification problem.

    Please see reference here: http://yann.lecun.com/exdb/mnist/

    .. warning::

        The dataset is not originally split into a training set, validation set and test set; only\
        training and test set. It is recommended to use a validation set.

        ``torch.utils.data.SubsetRandomSampler`` is recommended.

    """

    def __init__(self, params):
        """
        Initializes MNIST problem:

            - Calls ``problems.problem.ImageToClassProblem`` class constructor,
            - Sets following attributes using the provided ``params``:

                - ``self.root_dir`` (`string`) : Root directory of dataset where ``processed/training.pt``\
                    and  ``processed/test.pt`` will be saved,
                - ``self.use_train_data`` (`bool`, `optional`) : If True, creates dataset from ``training.pt``,\
                    otherwise from ``test.pt``
                - ``self.padding`` : possibility to pad the images. e.g. ``self.padding = [0, 0, 0, 0]``,
                - ``self.upscale`` : upscale the images to `[224, 224]` if ``True``,
                - ``self.defaut_values`` :

                    >>> self.default_values = {'nb_classes': 10,
                    >>>                        'num_channels': 1,
                    >>>                        'width': 28,
                    >>>                        'height': 28,
                    >>>                        'up_scaling': self.up_scaling,
                    >>>                        'padding': self.padding}

                - ``self.data_definitions`` :

                    >>> self.data_definitions = {'images': {'size': [-1, 1, self.height, self.width], 'type': [torch.Tensor]},
                    >>>                          'targets': {'size': [-1], 'type': [torch.Tensor]},
                    >>>                          'targets_label': {'size': [-1, 1], 'type': [list, str]}
                    >>>                         }

        .. note::

            The following is set by default:

            >>> params = {'data_folder': '~/data/mnist',
            >>>           'use_train_data': True,
            >>>           'padding': [0, 0, 0, 0],
            >>>           'up_scaling': False}

        :param params: Dictionary of parameters (read from configuration ``.yaml`` file).

        """

        # Call base class constructors.
        super(MNIST, self).__init__(params)

        # Set default parameters.
        self.params.add_default_params({'data_folder': '~/data/mnist',
                                        'use_train_data': True,
                                        'padding': [0, 0, 0, 0],
                                        'up_scaling': False
                                        })

        # Get absolute path.
        data_folder = os.path.expanduser(params['data_folder'])

        # Retrieve parameters from the dictionary.
        self.use_train_data = params['use_train_data']

        # possibility to pad the image
        self.padding = params['padding']

        # up scaling the image to 224, 224 if True
        self.up_scaling = params['up_scaling']

        if self.up_scaling:
            self.logger.warning('Upscaling the images to [224, 224]. Slows down batches generation.')

        # define the default_values dict: holds parameters values that a model may need.
        self.default_values = {'nb_classes': 10,
                               'num_channels': 1,
                               'width': 28,
                               'height': 28,
                               'up_scaling': self.up_scaling,
                               'padding': self.padding}

        self.height = 224 if self.up_scaling else self.default_values['height']
        self.width = 224 if self.up_scaling else self.default_values['width']

        self.data_definitions = {'images': {'size': [-1, 1, self.height, self.width], 'type': [torch.Tensor]},
                                 'targets': {'size': [-1], 'type': [torch.Tensor]},
                                 'targets_label': {'size': [-1, 1], 'type': [list, str]}
                                 }

        self.name = 'MNIST'

        # Define transforms: takes in an PIL image and returns a transformed version
        transform = transforms.Compose([transforms.Resize((224, 224)), transforms.ToTensor()]) \
            if self.up_scaling else transforms.Compose([transforms.ToTensor()])

        # load the dataset
        self.dataset = datasets.MNIST(root=data_folder, train=self.use_train_data, download=True,
                                            transform=transform)
        # type(self.train_dataset) = <class 'torchvision.datasets.mnist.MNIST'>
        # -> inherits from torch.utils.data.Dataset

        self.length = len(self.dataset)

        # Class names.
        self.labels = 'Zero One Two Three Four Five Six Seven Eight Nine'.split(
            ' ')

    def __getitem__(self, index):
        """
        Getter method to access the dataset and return a sample.

        :param index: index of the sample to return.
        :type index: int

        :return: ``DataDict({'images','targets', 'targets_label'})``, with:

            - images: Image, upscaled if ``self.up_scaling`` and pad if ``self.padding``,
            - targets: Index of the target class
            - targets_label: Label of the target class (cf ``self.labels``)


        """
        img, target = self.dataset.__getitem__(index)

        # pad img
        img = F.pad(img, self.padding, 'constant', 0)

        label = self.labels[target.data]

        # Return data_dict.
        data_dict = self.create_data_dict()
        data_dict['images'] = img
        data_dict['targets'] = target
        data_dict['targets_label'] = label
        return data_dict

    def collate_fn(self, batch):
        """
        Combines a list of ``DataDict`` (retrieved with ``__getitem__`` ) into a batch.

        .. note::

            This function wraps a call to ``default_collate`` and simply returns the batch as a ``DataDict``\
            instead of a dict.
            Multi-processing is supported as the data sources are small enough to be kept in memory\
            (`training.pt` has a size of 47.5 MB).

        :param batch: list of individual ``DataDict`` samples to combine.

        :return: ``DataDict({'images','targets', 'targets_label'})`` containing the batch.

        """

        return DataDict({key: value for key, value in zip(self.data_definitions.keys(),
                                                          super(MNIST, self).collate_fn(batch).values())})


if __name__ == "__main__":
    """ Tests sequence generator - generates and displays a random sample"""

    # Load parameters.
    from miprometheus.utils.param_interface import ParamInterface
<<<<<<< HEAD
    params = ParamInterface()
    params.add_config_params({
                                'use_train_data': True,
                                #'data_folder': '/home/tkornuta/data/mnist1/',
                                'padding': [4, 4, 3, 3],
                                'up_scaling': False
                                })
=======
    params = ParamInterface()  # using the default values
>>>>>>> 1ef2a445

    batch_size = 64

    # Create problem.
    mnist = MNIST(params)

    # get a sample
    sample = mnist[10]
    print(type(sample))
    print('__getitem__ works.')

    # wrap DataLoader on top of this Dataset subclass
    from torch.utils.data.dataloader import DataLoader
    dataloader = DataLoader(dataset=mnist, collate_fn=mnist.collate_fn,
                            batch_size=batch_size, shuffle=True, num_workers=0)

    # try to see if there is a speed up when generating batches w/ multiple workers
    import time
    s = time.time()
    for i, batch in enumerate(dataloader):
        print('Batch # {} - {}'.format(i, type(batch)))

    print('Number of workers: {}'.format(dataloader.num_workers))
    print('time taken to exhaust the dataset for a batch size of {}: {}s'.format(batch_size, time.time()-s))

    # Display single sample (0) from batch.
    batch = next(iter(dataloader))
    mnist.show_sample(batch, 0)

    print('Unit test completed')<|MERGE_RESOLUTION|>--- conflicted
+++ resolved
@@ -200,17 +200,7 @@
 
     # Load parameters.
     from miprometheus.utils.param_interface import ParamInterface
-<<<<<<< HEAD
-    params = ParamInterface()
-    params.add_config_params({
-                                'use_train_data': True,
-                                #'data_folder': '/home/tkornuta/data/mnist1/',
-                                'padding': [4, 4, 3, 3],
-                                'up_scaling': False
-                                })
-=======
     params = ParamInterface()  # using the default values
->>>>>>> 1ef2a445
 
     batch_size = 64
 
