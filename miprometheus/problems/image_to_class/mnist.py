#!/usr/bin/env python3
# -*- coding: utf-8 -*-
#
# Copyright (C) IBM Corporation 2018
#
# Licensed under the Apache License, Version 2.0 (the "License");
# you may not use this file except in compliance with the License.
# You may obtain a copy of the License at
#
#      http://www.apache.org/licenses/LICENSE-2.0
#
# Unless required by applicable law or agreed to in writing, software
# distributed under the License is distributed on an "AS IS" BASIS,
# WITHOUT WARRANTIES OR CONDITIONS OF ANY KIND, either express or implied.
# See the License for the specific language governing permissions and
# limitations under the License.

"""
mnist.py: contains code for loading the `MNIST` dataset using ``torchvision``.
"""
__author__ = "Younes Bouhadjar & Vincent Marois"

import os
import torch
from torchvision import datasets, transforms

from miprometheus.utils.data_dict import DataDict
from miprometheus.problems.image_to_class.image_to_class_problem import ImageToClassProblem


class MNIST(ImageToClassProblem):
    """
    Classic MNIST classification problem.

    Please see reference here: http://yann.lecun.com/exdb/mnist/

    .. warning::

        The dataset is not originally split into a training set, validation set and test set; only\
        training and test set. It is recommended to use a validation set.

        ``torch.utils.data.SubsetRandomSampler`` is recommended.

    """

    def __init__(self, params_):
        """
        Initializes MNIST problem:

            - Calls ``problems.problem.ImageToClassProblem`` class constructor,
            - Sets following attributes using the provided ``params``:

                - ``self.data_folder`` (`string`) : Root directory of dataset where ``processed/training.pt``\
                    and  ``processed/test.pt`` will be saved,
                - ``self.use_train_data`` (`bool`, `optional`) : If True, creates dataset from ``training.pt``,\
                    otherwise from ``test.pt``
                - ``self.resize`` : (optional) resize the images to `[h, w]` if set,
                - ``self.defaut_values`` :

                    >>> self.default_values = {'num_classes': 10,
                    >>>            'num_channels': 1,
                    >>>            'width': self.width, # (DEFAULT: 28)
                    >>>            'height': self.height} # (DEFAULT: 28)

                - ``self.data_definitions`` :

                    >>> self.data_definitions = {'images': {'size': [-1, 1, self.height, self.width], 'type': [torch.Tensor]},
                    >>>                          'targets': {'size': [-1], 'type': [torch.Tensor]},
                    >>>                          'targets_label': {'size': [-1, 1], 'type': [list, str]}
                    >>>                         }

        .. warning::

            Resizing images might cause a significant slow down in batch generation.

        .. note::

            The following is set by default:

            >>> self.params.add_default_params({'data_folder': '~/data/mnist',
            >>>           'use_train_data': True})

        :param params: Dictionary of parameters (read from configuration ``.yaml`` file).

        """

        # Call base class constructors.
        super(MNIST, self).__init__(params_, 'MNIST')

        # Set default parameters.
        self.params.add_default_params({'data_folder': '~/data/mnist',
                                        'use_train_data': True
                                        })

        # Get absolute path.
        data_folder = os.path.expanduser(self.params['data_folder'])

        # Retrieve parameters from the dictionary.
        self.use_train_data = self.params['use_train_data']

        # Add transformations depending on the resizing option.
        if ('resize' in self.params):
            # Check the desired size.
            if len(self.params['resize']) != 2:
                self.logger.error("'resize' field must contain 2 values: the desired height and width")
                exit(-1)

            # Output image dimensions.
            self.height = self.params['resize'][0]
            self.width = self.params['resize'][1]
            self.num_channels = 1

            # Up-scale and transform to tensors.
            transform = transforms.Compose([transforms.Resize((self.height, self.width)), transforms.ToTensor()])

            self.logger.warning('Upscaling the images to [{}, {}]. Slows down batch generation.'.format(
                self.width, self.height))

        else:
            # Default MNIST settings.
            self.width = 28
            self.height = 28
            self.num_channels = 1
            # Simply turn to tensor.
            transform = transforms.Compose([transforms.ToTensor()])

        # Define the default_values dict: holds parameters values that a model may need.
        self.default_values = {'num_classes': 10,
                               'num_channels': self.num_channels,
                               'width': self.width,
                               'height': self.height}


        self.data_definitions = {'images': {'size': [-1, self.num_channels, self.height, self.width], 'type': [torch.Tensor]},
                                 'targets': {'size': [-1], 'type': [torch.Tensor]},
                                 'targets_label': {'size': [-1, 1], 'type': [list, str]}
                                 }

        # load the dataset
        self.dataset = datasets.MNIST(root=data_folder, train=self.use_train_data, download=True,
                                            transform=transform)

        # Set length.
        self.length = len(self.dataset)

        # Class names.
        self.labels = 'Zero One Two Three Four Five Six Seven Eight Nine'.split(' ')

    def __getitem__(self, index):
        """
        Getter method to access the dataset and return a sample.

        :param index: index of the sample to return.
        :type index: int

        :return: ``DataDict({'images','targets', 'targets_label'})``, with:

            - images: Image, resized if ``self.resize`` is set,
            - targets: Index of the target class
            - targets_label: Label of the target class (cf ``self.labels``)


        """
        # Get image and target.
        img, target = self.dataset.__getitem__(index)
<<<<<<< HEAD
        # Digit label.
=======

        # pad img
        img = torch.nn.functional.pad(img, self.padding, 'constant', 0)

>>>>>>> cd9c3122
        label = self.labels[target.data]

        # Return data_dict.
        data_dict = self.create_data_dict()
        data_dict['images'] = img
        data_dict['targets'] = target
        data_dict['targets_label'] = label
        return data_dict

    def collate_fn(self, batch):
        """
        Combines a list of ``DataDict`` (retrieved with ``__getitem__`` ) into a batch.

        .. note::

            This function wraps a call to ``default_collate`` and simply returns the batch as a ``DataDict``\
            instead of a dict.
            Multi-processing is supported as the data sources are small enough to be kept in memory\
            (`training.pt` has a size of 47.5 MB).

        :param batch: list of individual ``DataDict`` samples to combine.

        :return: ``DataDict({'images','targets', 'targets_label'})`` containing the batch.

        """

        return DataDict({key: value for key, value in zip(self.data_definitions.keys(),
                                                          super(MNIST, self).collate_fn(batch).values())})


if __name__ == "__main__":
    """ Tests sequence generator - generates and displays a random sample"""

    # Load parameters.
    from miprometheus.utils.param_interface import ParamInterface
    params = ParamInterface()  # using the default values

    # Test different options.
    params.add_config_params({'data_folder': '~/data/mnist',
                                    'use_train_data': True,
                                    'resize': [32, 32]
                                    })

    batch_size = 64

    # Create problem.
    mnist = MNIST(params)

    # get a sample
    sample = mnist[10]
    print(type(sample))
    print('__getitem__ works.')

    # wrap DataLoader on top of this Dataset subclass
    from torch.utils.data import DataLoader
    dataloader = DataLoader(dataset=mnist, collate_fn=mnist.collate_fn,
                            batch_size=batch_size, shuffle=True, num_workers=0)

    # try to see if there is a speed up when generating batches w/ multiple workers
    import time
    s = time.time()
    for i, batch in enumerate(dataloader):
        print('Batch # {} - {}'.format(i, type(batch)))
    print('Number of workers: {}'.format(dataloader.num_workers))
    print('time taken to exhaust the dataset for a batch size of {}: {}s'.format(batch_size, time.time()-s))

    # Display single sample (0) from batch.
    batch = next(iter(dataloader))
    mnist.show_sample(batch, 0)

    print('Unit test completed')<|MERGE_RESOLUTION|>--- conflicted
+++ resolved
@@ -163,14 +163,8 @@
         """
         # Get image and target.
         img, target = self.dataset.__getitem__(index)
-<<<<<<< HEAD
+  
         # Digit label.
-=======
-
-        # pad img
-        img = torch.nn.functional.pad(img, self.padding, 'constant', 0)
-
->>>>>>> cd9c3122
         label = self.labels[target.data]
 
         # Return data_dict.
