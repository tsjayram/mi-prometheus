 #!/usr/bin/env python3
# -*- coding: utf-8 -*-
# Copyright 2018 Google LLC
#
# Licensed under the Apache License, Version 2.0 (the "License");
# you may not use this file except in compliance with the License.
# You may obtain a copy of the License at
#
#     https://www.apache.org/licenses/LICENSE-2.0
#
# Unless required by applicable law or agreed to in writing, software
# distributed under the License is distributed on an "AS IS" BASIS,
# WITHOUT WARRANTIES OR CONDITIONS OF ANY KIND, either express or implied.
# See the License for the specific language governing permissions and
# limitations under the License.
# ==============================================================================
#
# Copyright (C) IBM Corporation 2018
#
# Licensed under the Apache License, Version 2.0 (the "License");
# you may not use this file except in compliance with the License.
# You may obtain a copy of the License at
#
#      http://www.apache.org/licenses/LICENSE-2.0
#
# Unless required by applicable law or agreed to in writing, software
# distributed under the License is distributed on an "AS IS" BASIS,
# WITHOUT WARRANTIES OR CONDITIONS OF ANY KIND, either express or implied.
# See the License for the specific language governing permissions and
# limitations under the License.

"""cog.py: Implementation of Google's COG dataset. https://arxiv.org/abs/1803.06092"""

__author__ = "Emre Sevgen, Tomasz Kornuta"

import torch
import torch.nn as nn
import gzip
import json
import os
import tarfile
import string
import numpy as np
from miprometheus.problems.seq_to_seq.video_text_to_class.video_text_to_class_problem import VideoTextToClassProblem
from miprometheus.problems.seq_to_seq.video_text_to_class.cog.cog_utils import json_to_img as jti


class COG(VideoTextToClassProblem):
	"""
	The COG dataset is a sequential VQA dataset.

	Inputs are a sequence of images of simple shapes and characters on a black background, \
	and a question based on these objects that relies on memory which has to be answered at every step of the sequence.

	See https://arxiv.org/abs/1803.06092 (`A Dataset and Architecture for Visual Reasoning with a Working Memory`)\
	for the reference paper.

	"""

	def __init__(self, params):
		"""
		Initializes the :py:class:`COG` problem:

			- Calls :py:class:`miprometheus.problems.VQAProblem` class constructor,
			- Sets the following attributes using the provided ``params``:

				- ``self.data_folder`` (`string`) : Data directory where the dataset is stored.
				- ``self.set`` (`string`) : 'val', 'test', or 'train'
				- ``self.tasks`` (`string` or list of `string`) : Which tasks to use. 'class', 'reg', \
				'all', 'binary', or a list of tasks such as ['AndCompareColor', 'AndCompareShape']. \
				Only the selected tasks will be used.

				Classification tasks are: ['AndCompareColor', 'AndCompareShape', 'AndSimpleCompareColor',
				'AndSimpleCompareShape', 'CompareColor', 'CompareShape', 'Exist',
				'ExistColor', 'ExistColorOf', 'ExistColorSpace', 'ExistLastColorSameShape',
				'ExistLastObjectSameObject', 'ExistLastShapeSameColor', 'ExistShape',
				'ExistShapeOf', 'ExistShapeSpace', 'ExistSpace', 'GetColor', 'GetColorSpace',
				'GetShape', 'GetShapeSpace', 'SimpleCompareColor', 'SimpleCompareShape']		

				Regression tasks are: 		self.regression_tasks = ['AndSimpleExistColorGo', 'AndSimpleExistGo', 'AndSimpleExistShapeGo', 'CompareColorGo',
				'CompareShapeGo', 'ExistColorGo', 'ExistColorSpaceGo', 'ExistGo', 'ExistShapeGo',
				'ExistShapeSpaceGo', 'ExistSpaceGo', 'Go', 'GoColor', 'GoColorOf', 'GoShape',
				'GoShapeOf', 'SimpleCompareColorGo', 'SimpleCompareShapeGo', 'SimpleExistColorGo',
				'SimpleExistGo','SimpleExistShapeGo']

				Binary classification tasks are: ['AndCompareColor', 'AndCompareShape', 'AndSimpleCompareColor', 'AndSimpleCompareShape', 'CompareColor', 'CompareShape', 'Exist', 
				'ExistColor', 'ExistColorOf', 'ExistColorSpace', 'ExistLastColorSameShape', 'ExistLastObjectSameObject', 'ExistLastShapeSameColor', 
				'ExistShape', 'ExistShapeOf', 'ExistShapeSpace', 'ExistSpace', 'SimpleCompareColor', 'SimpleCompareShape'] 


				- ``self.dataset_type`` (`string`) : Which dataset to use, 'canonical', 'hard', or \
				'generated'. If 'generated', please specify 'examples_per_task', 'sequence_length', \
				'memory_length', and 'max_distractors' under 'generation'. Can also specify 'nr_processors' for generation.

			- Adds the following as default params:

				>>> {'data_folder': os.path.expanduser('~/data/cog'),
				>>>  'set': 'train',
				>>>  'tasks': 'class',
				>>>  'dataset_type': 'canonical',
				>>>  'initialization_only': False}

			- Sets:

				>>> self.data_definitions = {'images': {'size': [-1, self.sequence_length, 3, self.img_size, self.img_size], 'type': [torch.Tensor]},
				>>>                          'tasks': {'size': [-1, 1], 'type': [list, str]},
				>>>                          'questions': {'size': [-1, 1], 'type': [list, str]},
				>>>                          'targets_pointing': {'size': [-1, self.sequence_length, 2], 'type': [torch.Tensor]},
				>>>                          'targets_answer': {'size': [-1, self.sequence_length, 1], 'type' : [list,str]}
				>>>                         }



		:param params: Dictionary of parameters (read from configuration ``.yaml`` file).
		:type params: :py:class:`miprometheus.utils.ParamInterface`


		"""
	
		# Call base class constructors
		super(COG, self).__init__(params)

		# Set default parameters.
		self.params.add_default_params({'data_folder': os.path.expanduser('~/data/cog'), 'set': 'train',
										'tasks': 'class',
										'dataset_type': 'canonical',
										'initialization_only': False})

		# Retrieve parameters from the dictionary
		# Data folder main is /path/cog
		# Data folder parent is data_X_Y_Z
		# Data folder children are train_X_Y_Z, test_X_Y_Z, or val_X_Y_Z
		self.data_folder_main = os.path.expanduser(params['data_folder'])

		self.set = params['set']
		assert self.set in ['val', 'test', 'train'], "set in configuration file must be one of 'val', 'test', or " \
													 "'train', got {}".format(self.set)
		self.dataset_type = params['dataset_type']
		assert self.dataset_type in ['canonical', 'hard', 'generated'], "dataset in configuration file must be one of " \
																		"'canonical', 'hard', or 'generated', got {}".format(self.dataset_type)

		# Parse task and dataset_type
		self.parse_tasks_and_dataset_type(params)
	
		# Name
		self.name = 'COG'

		# Initialize word lookup dictionary
		self.word_lookup = {}

		# Initialize unique word counter. Updated by UpdateAndFetchLookup
		self.nr_unique_words = 1

		# This should be the length of the longest sentence encounterable
		self.nwords = 24

		# Get the "hardcoded" image width/height.
		self.img_size = 112  # self.params['img_size']

		self.output_classes_pointing=49

		# Set default values
		self.default_values = {	'height': self.img_size,
								'width': self.img_size,
								'num_channels': 3,
								'sequence_length' : self.sequence_length,
								'nb_classes': self.output_classes,
								'nb_classes_pointing': self.output_classes_pointing,
								'embed_vocab_size': self.input_words}
		
		# Set data dictionary based on parsed dataset type
		self.data_definitions = {
			'images': {'size': [-1, self.sequence_length, 3, self.img_size, self.img_size], 'type': [torch.Tensor]},
			'tasks':	{'size': [-1, 1], 'type': [list, str]},
			'questions': 	{'size': [-1,self.nwords], 'type': [torch.Tensor]},
			#'targets': {'size': [-1,self.sequence_length, self.output_classes], 'type': [torch.Tensor]},
			'targets_pointing' :	{'size': [-1, self.sequence_length, 2], 'type': [torch.Tensor]},
			'targets_answer':{'size': [-1, self.sequence_length, self.output_classes], 'type' : [list,str]},
			'masks_pnt':{'size': [-1, self.sequence_length ], 'type' : [torch.Tensor]},
			'masks_word':{'size': [-1, self.sequence_length], 'type' : [torch.Tensor]}
		}	

		# Check if dataset exists, download or generate if necessary.
		self.source_dataset()

		if not params['initialization_only']:

			# Load all the .jsons, but image generation is done in __getitem__
			self.dataset=[]
			
	
			self.logger.info("Loading dataset as json into memory.")
			# Val and Test are not shuffled
			if self.set == 'val' or self.set == 'test':
				for tasklist in os.listdir(self.data_folder_child):
					if tasklist[4:-8] in self.tasks:
						with gzip.open(os.path.join(self.data_folder_child,tasklist)) as f:
							fulltask = f.read().decode('utf-8').split('\n')
							for datapoint in fulltask:
								self.dataset.append(json.loads(datapoint))
						print("{} task examples loaded.".format(tasklist[4:-8]))
					else:
						self.logger.info("Skipped loading {} task.".format(tasklist[4:-8]))
		
			# Training set is shuffled
			elif self.set == 'train':
				for zipfile in os.listdir(self.data_folder_child):
					with gzip.open(os.path.join(self.data_folder_child,zipfile)) as f:
						fullzip = f.read().decode('utf-8').split('\n')
						for datapoint in fullzip:
							task = json.loads(datapoint)
							if task['family'] in self.tasks:
								self.dataset.append(task)
					print("Zip file {} loaded.".format(zipfile))		

			self.length = len(self.dataset)

			# Testing output classes
			#if self.set == 'val':
			#	self.output_words = []
			#	for datapoint in self.dataset:
			#		for answer in datapoint['answers']:
			#			if not answer in self.output_words:
			#				self.output_words.append(answer)

				#print(self.output_words)
				#print(len(self.output_words) )

		else:
			self.logger.info("COG initialization complete.")
			exit(0)

		self.categories = ['AndCompareColor', 'AndCompareShape', 'AndSimpleCompareColor',
									 'AndSimpleCompareShape', 'CompareColor', 'CompareShape', 'Exist',
									 'ExistColor', 'ExistColorOf', 'ExistColorSpace', 'ExistLastColorSameShape',
									 'ExistLastObjectSameObject', 'ExistLastShapeSameColor', 'ExistShape',
									 'ExistShapeOf', 'ExistShapeSpace', 'ExistSpace', 'GetColor', 'GetColorSpace',
									 'GetShape', 'GetShapeSpace', 'SimpleCompareColor', 'SimpleCompareShape', 'AndSimpleExistColorGo', 'AndSimpleExistGo', 'AndSimpleExistShapeGo', 'CompareColorGo',
								 'CompareShapeGo', 'ExistColorGo', 'ExistColorSpaceGo', 'ExistGo', 'ExistShapeGo',
								 'ExistShapeSpaceGo', 'ExistSpaceGo', 'Go', 'GoColor', 'GoColorOf', 'GoShape',
								 'GoShapeOf', 'SimpleCompareColorGo', 'SimpleCompareShapeGo', 'SimpleExistColorGo',
								 'SimpleExistGo','SimpleExistShapeGo']


		self.tuple_list = [[0,0,0] for _ in range(len(self.categories))]


	def evaluate_loss(self, data_dict, logits):
		"""
		Calculates accuracy equal to mean number of correct predictions in a given batch.
		The function calculates two separate losses for answering and pointing actions and sums them up.


		:param data_dict: DataDict({'targets_pointing', 'targets_answer', ...}).

		:param logits: Predictions being output of the model, consisting of a tuple (logits_answer, logits_pointing).
		"""
		# Get targets.
		targets_answer = data_dict['targets_answer']
		targets_pointing = data_dict['targets_pointing']

		# Get predictions.
		preds_answer = logits[0]
		preds_pointing = logits[1]

		# Get sizes.
		batch_size = logits[0].size(0)
		img_seq_len = logits[0].size(1)

		# Retrieve "pointing" masks, both of size [BATCH_SIZE x IMG_SEQ_LEN] and transform it into floats.
		mask_pointing = data_dict['masks_pnt'].type(self.app_state.FloatTensor)

		# Classification loss.
		# Reshape predictions [BATCH_SIZE * IMG_SEQ_LEN x CLASSES]
		preds_answer = preds_answer.view(batch_size*img_seq_len, -1)
		# Reshape targets [BATCH_SIZE * IMG_SEQ_LEN]
		targets_answer = targets_answer.view(batch_size*img_seq_len)
		# Calculate loss.
		# Ignore_index: specifies a target VALUE that is ignored and does not contribute to the input gradient. 
		# -1 is set when we do not use that action.
		ce_loss_fn = nn.CrossEntropyLoss(ignore_index=-1)
		self.loss_answer = ce_loss_fn(preds_answer, targets_answer)

		# Pointing loss.
		# We will softmax over the third dimension of [BATCH_SIZE x IMG_SEQ_LEN x NUM_POINT_ACTIONS].
		logsoftmax_fn = nn.LogSoftmax(dim=2)
		# Calculate cross entropy [BATCH_SIZE x IMG_SEQ_LEN].
		ce_point = torch.sum((-targets_pointing * logsoftmax_fn(preds_pointing)), dim=2) * mask_pointing
		#print("mask_pointing =", mask_pointing)
		#print("ce_point = ", ce_point)

		# Calculate mean - manually, skipping all non-pointing elements of the targets.
		if mask_pointing.sum().item() != 0:
			self.loss_pointing = torch.sum(ce_point) / mask_pointing.sum() 
		else:
			self.loss_pointing = torch.tensor(0).type(self.app_state.FloatTensor)

		# Both losses are averaged over batch size and sequence lengts - so we can simply sum them.
		return self.loss_answer + self.loss_pointing


	def calculate_accuracy(self, data_dict, logits):
		""" Calculates accuracy equal to mean number of correct predictions in a given batch.
		WARNING: Applies mask to both logits and targets!

		:param data_dict: DataDict({'sequences', 'sequences_length', 'targets', 'mask'}).

		:param logits: Predictions being output of the model.

		"""
		# Get targets.
		targets_answer = data_dict['targets_answer']
		targets_pointing = data_dict['targets_pointing']

		# Get predictions.
		preds_answer = logits[0]
		preds_pointing = logits[1]

		# Get sizes.
		batch_size = logits[0].size(0)
		img_seq_len = logits[0].size(1)

		# Reshape predictions [BATCH_SIZE * IMG_SEQ_LEN x CLASSES]
		preds_answer = preds_answer.view(batch_size*img_seq_len, -1)
		preds_pointing = preds_pointing.view(batch_size*img_seq_len, -1)

		# Reshape targets: answers [BATCH_SIZE * IMG_SEQ_LEN]
		targets_answer = targets_answer.view(batch_size*img_seq_len)
		# Reshape targets: pointings [BATCH_SIZE * IMG_SEQ_LEN x NUM_ACTIONS]
		targets_pointing = targets_pointing.view(batch_size*img_seq_len, -1)

		# Retrieve "answer" and "pointing" masks, both of size [BATCH_SIZE * IMG_SEQ_LEN].
		mask_answer = data_dict['masks_word']
		mask_answer = mask_answer.view(batch_size*img_seq_len)

		mask_pointing = data_dict['masks_pnt']
		mask_pointing = mask_pointing.view(batch_size*img_seq_len)

		#print("targets_answer = ", targets_answer)
		#print("preds_answer = ", preds_answer)
		#print("mask_answer = ", mask_answer)

		#print("targets_pointing = ", targets_pointing)
		#print("preds_pointing = ", preds_pointing)
		#print("mask_pointing = ", mask_pointing)


		#########################################################################
		# Calculate accuracy for Answering task.
		# Get answers [BATCH_SIZE * IMG_SEQ_LEN]
		_, indices = torch.max(preds_answer, 1)

		# Calculate correct answers with additional "masking".
		correct_answers = (indices == targets_answer) * mask_answer

		# Calculate accurary.
		if mask_answer.sum() > 0:
			acc_answer = float(correct_answers.sum().item()) / float(mask_answer.sum().item())
		else:
			acc_answer = 0.0

		#########################################################################
		# Calculate accuracy for Pointing task.

        # Normalize pointing with softmax.
		softmax_pointing = nn.Softmax(dim=1)
		preds_pointing=softmax_pointing(preds_pointing)

		# Calculate mean square error for every pointing action.
		diff_pointing=(targets_pointing-preds_pointing)
		diff_pointing=diff_pointing**2
		# Sum all differences for a given answer.
		# As a results we got 1D tensor of size [BATCH_SIZE * IMG_SEQ_LEN].
		diff_pointing=torch.sum(diff_pointing,dim=1)

        # Apply  threshold.
		threshold=0.15**2
		
		# Check correct pointings.
		correct_pointing = (diff_pointing < threshold) * mask_pointing
		#print('corect poitning',correct_pointing)
		# Calculate accurary.
		if mask_pointing.sum() > 0:
			acc_pointing = float(correct_pointing.sum().item()) / float(mask_pointing.sum().item())
		else:
			acc_pointing = 0.0


		#########################################################################
		# Total accuracy.
		acc_total = float(correct_answers.sum() + correct_pointing.sum()) / float( mask_answer.sum() + mask_pointing.sum() )
		#acc_total = torch.mean(torch.cat( (correct_answers.type(torch.FloatTensor), correct_pointing.type(torch.FloatTensor)) ) )

		# Return all three of them.
		return acc_total, acc_answer, acc_pointing



	def get_acc_per_family(self, data_dict, logits):
		"""
		Compute the accuracy per family for the current batch. Also accumulates
		the number of correct predictions & questions per family in self.correct_pred_families (saved
		to file).


		.. note::

			To refactor.


		:param data_dict: DataDict({'images','questions', 'questions_length', 'questions_string', 'questions_type', \
		'targets', 'targets_string', 'index','imgfiles'})
		:type data_dict: :py:class:`miprometheus.utils.DataDict`

		:param logits: network predictions.
		:type logits: :py:class:`torch.Tensor`

		"""

		# Get targets.
		targets_answer = data_dict['targets_answer']
		targets_pointing = data_dict['targets_pointing']

		#build dictionary to store acc families stats



		categories = ['AndCompareColor', 'AndCompareShape', 'AndSimpleCompareColor',
						   'AndSimpleCompareShape', 'CompareColor', 'CompareShape', 'Exist',
						   'ExistColor', 'ExistColorOf', 'ExistColorSpace', 'ExistLastColorSameShape',
						   'ExistLastObjectSameObject', 'ExistLastShapeSameColor', 'ExistShape',
						   'ExistShapeOf', 'ExistShapeSpace', 'ExistSpace', 'GetColor', 'GetColorSpace',
						   'GetShape', 'GetShapeSpace', 'SimpleCompareColor', 'SimpleCompareShape',
						   'AndSimpleExistColorGo', 'AndSimpleExistGo', 'AndSimpleExistShapeGo', 'CompareColorGo',
						   'CompareShapeGo', 'ExistColorGo', 'ExistColorSpaceGo', 'ExistGo', 'ExistShapeGo',
						   'ExistShapeSpaceGo', 'ExistSpaceGo', 'Go', 'GoColor', 'GoColorOf', 'GoShape',
						   'GoShapeOf', 'SimpleCompareColorGo', 'SimpleCompareShapeGo', 'SimpleExistColorGo',
						   'SimpleExistGo', 'SimpleExistShapeGo']

		tuple_list = [[0, 0, 0] for _ in range(len(self.categories))]
		categories_stats = dict(zip(categories, tuple_list))


		#Get tasks
		tasks = data_dict['tasks']

		# Get predictions.
		preds_answer = logits[0]
		preds_pointing = logits[1]

		# Get sizes.
		batch_size = logits[0].size(0)
		img_seq_len = logits[0].size(1)

		# Reshape predictions [BATCH_SIZE * IMG_SEQ_LEN x CLASSES]
		preds_answer = preds_answer.view(batch_size * img_seq_len, -1)
		preds_pointing = preds_pointing.view(batch_size * img_seq_len, -1)

		# Reshape targets: answers [BATCH_SIZE * IMG_SEQ_LEN]
		targets_answer = targets_answer.view(batch_size * img_seq_len)
		# Reshape targets: pointings [BATCH_SIZE * IMG_SEQ_LEN x NUM_ACTIONS]
		targets_pointing = targets_pointing.view(batch_size * img_seq_len, -1)

		# Retrieve "answer" and "pointing" masks, both of size [BATCH_SIZE * IMG_SEQ_LEN].
		mask_answer = data_dict['masks_word']
		mask_answer_non_flatten = mask_answer
		mask_answer = mask_answer.view(batch_size * img_seq_len)

		mask_pointing = data_dict['masks_pnt']
		mask_pointing_non_flatten = mask_pointing
		mask_pointing = mask_pointing.view(batch_size * img_seq_len)

		#########################################################################
		# Calculate accuracy for Answering task.
		# Get answers [BATCH_SIZE * IMG_SEQ_LEN]
		_, indices = torch.max(preds_answer, 1)

		# Calculate correct answers with additional "masking".
		correct_answers = (indices == targets_answer) * mask_answer

		#########################################################################
		# Calculate accuracy for Pointing task.

		# Normalize pointing with softmax.
		softmax_pointing = nn.Softmax(dim=1)
		preds_pointing = softmax_pointing(preds_pointing)

		# Calculate mean square error for every pointing action.
		diff_pointing = (targets_pointing - preds_pointing)
		diff_pointing = diff_pointing ** 2
		# Sum all differences for a given answer.
		# As a results we got 1D tensor of size [BATCH_SIZE * IMG_SEQ_LEN].
		diff_pointing = torch.sum(diff_pointing, dim=1)

		# Apply  threshold.
		threshold = 0.15 ** 2

		# Check correct pointings.
		correct_pointing = (diff_pointing < threshold) * mask_pointing

        #count correct and total for each category
		for i in range(batch_size):

			# update # of questions for the corresponding family

			#classification
			correct_ans = correct_answers.view(batch_size, img_seq_len, -1)
			categories_stats[tasks[i]][1] += float(correct_ans[i].sum().item())

			#pointing
			correct_pointing_non_flatten = correct_pointing.view(batch_size, img_seq_len, -1)
			categories_stats[tasks[i]][1] += float(correct_pointing_non_flatten[i].sum().item())

			#update the # of correct predictions for the corresponding family

			# classification
			categories_stats[tasks[i]][0] += float(mask_answer_non_flatten[i].sum().item())

			# pointing
			categories_stats[tasks[i]][0] += float(mask_pointing_non_flatten[i].sum().item())

			#put task accuracy in third position of the dictionary
			if categories_stats[tasks[i]][0]==0:
				categories_stats[tasks[i]][2] = 0.0

			else:
				categories_stats[tasks[i]][2] = categories_stats[tasks[i]][1]/categories_stats[tasks[i]][0]
<<<<<<< HEAD



=======



>>>>>>> 51c62328
		return categories_stats



	def output_class_to_int(self,targets_answer):
		#for j, target in enumerate(targets_answer):
		targets_answer = [-1 if a == 'invalid' else self.output_vocab.index(a) for a in targets_answer]
		targets_answer = torch.LongTensor(targets_answer)
		return targets_answer


	def __getitem__(self, index):
		"""
		Getter method to access the dataset and return a sample.

		:param index: index of the sample to return.
		:type index: int

		:return: ``DataDict({'images', 'questions', 'targets', 'targets_label'})``, with:
		
			- ``images``: Sequence of images,
			- ``tasks``: Which task family sample belongs to,
			- ``questions``: Question on the sequence (this is constant per sequence for COG),
			- ``targets_pointing``: Sequence of targets as tuple of floats for pointing tasks,
			- ``targets_answer``: Sequence of word targets for classification tasks.

		"""
		# This returns:
		# All variables are numpy array of float32
			# in_imgs: (n_epoch*batch_size, img_size, img_size, 3)
			# in_rule: (max_seq_length, batch_size) the rule language input, type int32
			# seq_length: (batch_size,) the length of each task instruction
			# out_pnt: (n_epoch*batch_size, n_out_pnt)
			# out_pnt_xy: (n_epoch*batch_size, -2)
			# out_word: (n_epoch*batch_size, n_out_word)
			# mask_pnt: (n_epoch*batch_size)
			# mask_word: (n_epoch*batch_size)		

		# Get values from JSON.
		(in_imgs, _, _, out_pnt, _, _, mask_pnt, mask_word, _) = jti.json_to_feeds([self.dataset[index]])
				
		# Create data dictionary.
		data_dict = self.create_data_dict()

		# Images [BATCH_SIZE x IMG_SEQ_LEN x DEPTH x HEIGHT x WIDTH].
		images = ((torch.from_numpy(in_imgs)).permute(1,0,4,2,3)).squeeze()
		data_dict['images']	= images

		# Set masks used in loss/accuracy calculations.
		data_dict['masks_pnt']	= torch.from_numpy(mask_pnt).type(torch.ByteTensor)
		data_dict['masks_word']	= torch.from_numpy(mask_word).type(torch.ByteTensor)

		data_dict['tasks']	= self.dataset[index]['family']
		data_dict['questions'] = [self.dataset[index]['question']]

		data_dict['questions_string'] = [self.dataset[index]['question']]
		data_dict['questions'] = torch.LongTensor([self.input_vocab.index(word) for word in data_dict['questions'][0].split()])
		if(data_dict['questions'].size(0) <= self.nwords):
			prev_size = data_dict['questions'].size(0)
			data_dict['questions'].resize_(self.nwords)
			data_dict['questions'][prev_size:] = 0

		# Set targets - depending on the answers.
		answers = self.dataset[index]['answers']
		data_dict['answers_string'] = self.dataset[index]['answers']
		if data_dict['tasks'] in self.classification_tasks:
			data_dict['targets_answer'] = self.output_class_to_int(answers)
		else :
			data_dict['targets_answer'] = torch.LongTensor([-1 for target in answers])
	
		# Why are we always setting pointing targets, and answer targets only when required (-1 opposite)?
		data_dict['targets_pointing'] = torch.FloatTensor(out_pnt)

		return data_dict

	def collate_fn(self, batch):
		"""
		Combines a list of :py:class:`miprometheus.utils.DataDict` (retrieved with :py:func:`__getitem__`) into a batch.

		:param batch: individual :py:class:`miprometheus.utils.DataDict` samples to combine.
		:type batch: list

		:return: ``DataDict({'images', 'tasks', 'questions', 'targets_pointing', 'targets_answer'})`` containing the batch.

		"""
		data_dict = self.create_data_dict()
		
		data_dict['images'] = torch.stack([sample['images'] for sample in batch]).type(self.app_state.FloatTensor)
		data_dict['tasks']  = [sample['tasks'] for sample in batch]
		data_dict['questions'] = torch.stack([sample['questions'] for sample in batch]).type(self.app_state.LongTensor)
		# Targets.
		data_dict['targets_pointing'] = torch.stack([sample['targets_pointing'] for sample in batch]).type(self.app_state.FloatTensor)
		data_dict['targets_answer'] = torch.stack([sample['targets_answer'] for sample in batch]).type(self.app_state.LongTensor)
		# Masks.
		data_dict['masks_pnt']	= torch.stack([sample['masks_pnt'] for sample in batch]).type(self.app_state.ByteTensor)
		data_dict['masks_word']	= torch.stack([sample['masks_word'] for sample in batch]).type(self.app_state.ByteTensor)
		data_dict['vocab'] = self.output_vocab

        #strings question and answer
		data_dict['questions_string'] = [question['questions_string'] for question in batch]
		data_dict['answers_string'] = [answer['answers_string'] for answer in batch]

		return data_dict

	def parse_tasks_and_dataset_type(self, params):
		"""
		Parses the task list and dataset type. Then sets folder paths to appropriate values.

		:param params: Dictionary of parameters (read from the configuration ``.yaml`` file).
		:type params: :py:class:`miprometheus.utils.ParamInterface`

		"""

		self.classification_tasks = ['AndCompareColor', 'AndCompareShape', 'AndSimpleCompareColor',
									 'AndSimpleCompareShape', 'CompareColor', 'CompareShape', 'Exist',
									 'ExistColor', 'ExistColorOf', 'ExistColorSpace', 'ExistLastColorSameShape',
									 'ExistLastObjectSameObject', 'ExistLastShapeSameColor', 'ExistShape',
									 'ExistShapeOf', 'ExistShapeSpace', 'ExistSpace', 'GetColor', 'GetColorSpace',
									 'GetShape', 'GetShapeSpace', 'SimpleCompareColor', 'SimpleCompareShape']

		self.regression_tasks = ['AndSimpleExistColorGo', 'AndSimpleExistGo', 'AndSimpleExistShapeGo', 'CompareColorGo',
								 'CompareShapeGo', 'ExistColorGo', 'ExistColorSpaceGo', 'ExistGo', 'ExistShapeGo',
								 'ExistShapeSpaceGo', 'ExistSpaceGo', 'Go', 'GoColor', 'GoColorOf', 'GoShape',
								 'GoShapeOf', 'SimpleCompareColorGo', 'SimpleCompareShapeGo', 'SimpleExistColorGo',
								 'SimpleExistGo','SimpleExistShapeGo']

		self.binary_tasks = ['AndCompareColor','AndCompareShape','AndSimpleCompareColor','AndSimpleCompareShape','CompareColor','CompareShape','Exist',
'ExistColor','ExistColorOf','ExistColorSpace','ExistLastColorSameShape','ExistLastObjectSameObject','ExistLastShapeSameColor',
'ExistShape','ExistShapeOf','ExistShapeSpace','ExistSpace','SimpleCompareColor','SimpleCompareShape'] 

		self.all_colors = ['red', 'green', 'blue', 'yellow', 'purple', 'orange'] + [
    'cyan', 'magenta', 'lime', 'pink', 'teal', 'lavender', 'brown', 'beige',
    'maroon', 'mint', 'olive', 'coral', 'navy', 'grey', 'white']

		self.all_shapes = ['circle', 'square', 'cross', 'triangle', 'vbar', 'hbar'] + list(string.ascii_lowercase)
		
		self.all_spaces = ['left', 'right', 'top', 'bottom']

		self.all_whens = ['now','latest','last1']

		self.input_vocab = ['invalid','.', ',', '?','object', 'color', 'shape','loc', 'on','if','then', 'else','exist','equal', 'and','the', 'of', 'with','point'] + self.all_spaces + self.all_colors + self.all_shapes + self.all_whens
		self.output_vocab = ['true','false'] + self.all_colors + self.all_shapes

		self.tasks = params['tasks']
		if self.tasks == 'class':
			self.tasks = self.classification_tasks
		elif self.tasks == 'reg':
			self.tasks = self.regression_tasks
			self.output_vocab = []
		elif self.tasks == 'all':
			self.tasks = self.classification_tasks + self.regression_tasks
		elif self.tasks == 'binary':
			self.tasks = self.binary_tasks
			self.output_vocab = ['true','false']

		self.input_words = len(self.input_vocab)
		self.output_classes = len(self.output_vocab)

		# If loading a default dataset, set default path names and set sequence length		
		if self.dataset_type == 'canonical':
			self.examples_per_task = 227280
			self.sequence_length = 4
			self.memory_length = 3
			self.max_distractors = 1
		elif self.dataset_type == 'hard':
			self.examples_per_task = 227280
			self.sequence_length = 8
			self.memory_length = 7
			self.max_distractors = 10
		elif self.dataset_type == 'generated':
			self.params.add_default_params({'generation':{'nr_processors':1}})
			try:
				self.examples_per_task = int(params['generation']['examples_per_task'])
				self.sequence_length = int(params['generation']['sequence_length'])
				self.memory_length = int(params['generation']['memory_length'])
				self.max_distractors = int(params['generation']['max_distractors'])
				self.nr_processors = int(params['generation']['nr_processors'])
			except KeyError:
				self.logger.info("Please specify examples per task, sequence length, memory length and maximum distractors "
					  "for a generated dataset under 'dataset_type'.")
				exit(1)
			except ValueError:
				self.logger.info("Examples per task, sequence length, memory length, maximum distractors and nr_processors "
					  "(if provided) must be of type int.")
				exit(2)

		self.dataset_name = str(self.sequence_length)+'_'+str(self.memory_length)+'_'+str(self.max_distractors)
		self.data_folder_parent = os.path.join(self.data_folder_main,'data_'+self.dataset_name) 
		self.data_folder_child = os.path.join(self.data_folder_parent,self.set+'_'+self.dataset_name)
		
	def source_dataset(self):
		"""
		Handles downloading and unzipping the canonical or hard version of the dataset.

		"""
		self.download = False
		if self.dataset_type == 'generated':
			self.download = self.check_and_download(self.data_folder_child)
			if self.download:			
				from miprometheus.problems.seq_to_seq.vqa.cog.cog_utils import generate_dataset
				generate_dataset.main(self.data_folder_parent,
															self.examples_per_task, 
															self.sequence_length, 
															self.memory_length, 
															self.max_distractors,
															self.nr_processors)
				self.logger.info('\nDataset generation complete for {}!'.format(self.dataset_name))
				self.download = False

		if self.dataset_type == 'canonical':
			self.download = self.check_and_download(self.data_folder_child, 
												  'https://storage.googleapis.com/cog-datasets/data_4_3_1.tar')
		
		elif self.dataset_type == 'hard':
			self.download = self.check_and_download(self.data_folder_child,
												  'https://storage.googleapis.com/cog-datasets/data_8_7_10.tar')
		if self.download:
			self.logger.info('\nDownload complete. Extracting...')
			tar = tarfile.open(os.path.expanduser('~/data/downloaded'))
			tar.extractall(path=self.data_folder_main)
			tar.close()
			self.logger.info('\nDone! Cleaning up.')
			os.remove(os.path.expanduser('~/data/downloaded'))
			self.logger.info('\nClean-up complete! Dataset ready.')

	def add_statistics(self, stat_col):
		"""
        Add :py:class:`COG`-specific stats to :py:class:`miprometheus.utils.StatisticsCollector`.

        :param stat_col: :py:class:`miprometheus.utils.StatisticsCollector`.

        """
		stat_col.add_statistic('loss_answer', '{:12.10f}')
		stat_col.add_statistic('loss_pointing', '{:12.10f}')
		stat_col.add_statistic('acc', '{:12.10f}')
		stat_col.add_statistic('acc_answer', '{:12.10f}')
		stat_col.add_statistic('acc_pointing', '{:12.10f}')
		stat_col.add_statistic('AndCompareColor', '{:12.10f}')
		stat_col.add_statistic('AndCompareShape', '{:12.10f}')
		stat_col.add_statistic('AndSimpleCompareColor', '{:12.10f}')
		stat_col.add_statistic('AndSimpleCompareShape', '{:12.10f}')
		stat_col.add_statistic('CompareColor', '{:12.10f}')
		stat_col.add_statistic('CompareShape', '{:12.10f}')
		stat_col.add_statistic('Exist', '{:12.10f}')
		stat_col.add_statistic('ExistColor', '{:12.10f}')
		stat_col.add_statistic('ExistColorOf', '{:12.10f}')
		stat_col.add_statistic('ExistColorSpace', '{:12.10f}')
		stat_col.add_statistic('ExistLastColorSameShape', '{:12.10f}')
		stat_col.add_statistic('ExistLastObjectSameObject', '{:12.10f}')
		stat_col.add_statistic('ExistLastShapeSameColor', '{:12.10f}')
		stat_col.add_statistic('ExistShape', '{:12.10f}')
		stat_col.add_statistic('ExistShapeOf', '{:12.10f}')
		stat_col.add_statistic('ExistShapeSpace', '{:12.10f}')
		stat_col.add_statistic('ExistSpace', '{:12.10f}')
		stat_col.add_statistic('GetColor', '{:12.10f}')
		stat_col.add_statistic('GetColorSpace', '{:12.10f}')
		stat_col.add_statistic('GetShape', '{:12.10f}')
		stat_col.add_statistic('GetShapeSpace', '{:12.10f}')
		stat_col.add_statistic('SimpleCompareShape', '{:12.10f}')
		stat_col.add_statistic('SimpleCompareColor', '{:12.10f}')
		stat_col.add_statistic('SimpleCompareShape', '{:12.10f}')
		stat_col.add_statistic('AndSimpleExistColorGo', '{:12.10f}')
		stat_col.add_statistic('AndSimpleExistGo', '{:12.10f}')
		stat_col.add_statistic('AndSimpleExistShapeGo', '{:12.10f}')
		stat_col.add_statistic('CompareColorGo', '{:12.10f}')
		stat_col.add_statistic('CompareShapeGo', '{:12.10f}')
		stat_col.add_statistic('ExistColorGo', '{:12.10f}')
		stat_col.add_statistic('ExistColorSpaceGo', '{:12.10f}')
		stat_col.add_statistic('ExistGo', '{:12.10f}')
		stat_col.add_statistic('ExistShapeGo', '{:12.10f}')
		stat_col.add_statistic('ExistShapeSpaceGo', '{:12.10f}')
		stat_col.add_statistic('ExistSpaceGo', '{:12.10f}')
		stat_col.add_statistic('Go', '{:12.10f}')
		stat_col.add_statistic('GoColor', '{:12.10f}')
		stat_col.add_statistic('GoColorOf', '{:12.10f}')
		stat_col.add_statistic('GoShape', '{:12.10f}')
		stat_col.add_statistic('GoShapeOf', '{:12.10f}')
		stat_col.add_statistic('SimpleCompareColorGo', '{:12.10f}')
		stat_col.add_statistic('SimpleCompareShapeGo', '{:12.10f}')
		stat_col.add_statistic('SimpleExistColorGo', '{:12.10f}')
		stat_col.add_statistic('SimpleExistGo', '{:12.10f}')
		stat_col.add_statistic('SimpleCompareShape', '{:12.10f}')
		stat_col.add_statistic('SimpleExistShapeGo', '{:12.10f}')

	def collect_statistics(self, stat_col, data_dict, logits):
		"""
        Collects dataset details.
        :param stat_col: :py:class:`miprometheus.utils.StatisticsCollector`.
        :param data_dict: :py:class:`miprometheus.utils.DataDict` containing targets.
        :param logits: Prediction of the model (:py:class:`torch.Tensor`)
        """
		# Additional loss.
		stat_col['loss_answer'] = self.loss_answer.cpu().item()
		stat_col['loss_pointing'] = self.loss_pointing.cpu().item()

		# Accuracies.
		acc_total, acc_answer, acc_pointing = self.calculate_accuracy(data_dict, logits)
		stat_col['acc'] = acc_total
		stat_col['acc_answer'] = acc_answer
		stat_col['acc_pointing'] = acc_pointing

		# Families Accuracies
		families_accuracies_dic = self.get_acc_per_family(data_dict, logits)

		for key in families_accuracies_dic:
			stat_col[key] = families_accuracies_dic[key][2]







if __name__ == "__main__":
	
	""" 
	Unit test that checks data dimensions match expected values, and generates an image.
	Checks one regression and one classification task.
	"""

	# Test parameters
	batch_size = 44
	sequence_nr = 1

	# Timing test parameters
	timing_test = False
	testbatches = 100

	# -------------------------

	# Define useful params
	from miprometheus.utils.param_interface import ParamInterface
	params = ParamInterface()
	tasks = ['AndCompareColor']


	params.add_config_params({'data_folder': os.path.expanduser('~/data/cog'),
							  'set': 'val',
							  'dataset_type': 'canonical',
							  'tasks': tasks})

	# Create problem - task Go
	cog_dataset = COG(params)

	# Get a sample - Go
	#sample = cog_dataset[0]

	# Test whether data structures match expected definitions
#	assert sample['images'].shape == torch.ones((4, 3, 112, 112)).shape
#	assert sample['tasks'] == ['Go']
	#assert sample['questions'] == ['point now beige u']
#	assert sample['targets_pointing'].shape == torch.ones((4,2)).shape
#	assert len(sample['targets_answer']) == 4
#	assert sample['targets_answer'][0] == ' '  

	# Get another sample - CompareColor
	sample2 = cog_dataset[1000]
	#print(repr(sample2))

	# Test whether data structures match expected definitions
#	assert sample2['images'].shape == torch.ones((4, 3, 112, 112)).shape
#	assert sample2['tasks'] == ['CompareColor']
	#assert sample2['questions'] == ['color of latest g equal color of last1 v ?']
#	assert sample2['targets_pointing'].shape == torch.ones((4,2)).shape
#	assert len(sample2['targets_answer']) == 4
#	assert sample2['targets_answer'][0] == 'invalid'  
	
	# Set up Dataloader iterator
	from torch.utils.data import DataLoader
	
	dataloader = DataLoader(dataset=cog_dataset, collate_fn=cog_dataset.collate_fn,
							batch_size=batch_size, shuffle=False, num_workers=8)

	# Display single sample (0) from batch.
	batch = next(iter(dataloader))

	# VQA expects 'targets', so change 'targets_answer' to 'targets'
	# Implement a data_dict.pop later.
	batch['targets'] = batch['targets_pointing']
	batch['targets_label'] = batch['targets_answer']

	# Convert image to uint8
	batch['images'] = batch['images']/(np.iinfo(np.uint16).max)*255

	# Show sample - Task 1
	cog_dataset.show_sample(batch,0,sequence_nr)

	# Show sample - Task 2
	cog_dataset.show_sample(batch,1,sequence_nr)	


	if timing_test:
		# Test speed of generating images vs preloading generated images.
		import time

		# Define params to load entire dataset - all tasks included
		params = ParamInterface()
		params.add_config_params({
			'data_folder': '~/data/cog/',
			'set': 'val',
			'dataset_type': 'canonical',
			'tasks': 'all'})

		preload = time.time()
		full_cog_canonical = COG(params)
		postload = time.time() 

		dataloader = DataLoader(dataset=full_cog_canonical, collate_fn=full_cog_canonical.collate_fn,
								batch_size=batch_size, shuffle=True, num_workers=8)

		prebatch = time.time()
		for i, batch in enumerate(dataloader):
			if i == testbatches:
				break
			if i% 100 == 0:
				print('Batch # {} - {}'.format(i, type(batch)))
		postbatch = time.time()
	
		print('Number of workers: {}'.format(dataloader.num_workers))
		print('Time taken to load the dataset: {}s'.format(postload - preload))	
		print('Time taken to exhaust {} batches for a batch size of {} with image generation: {}s'.format(testbatches,
																										  batch_size,
																										  postbatch-prebatch))
	
		# Test pregeneration and loading
		for i, batch in enumerate(dataloader):
			if i == testbatches:
				print('Finished saving {} batches'.format(testbatches))
				break
			if not os.path.exists(os.path.expanduser('~/data/cogtest')):
				os.makedirs(os.path.expanduser('~/data/cogtest'))
			np.save(os.path.expanduser('~/data/cogtest/'+str(i)),batch['images'])

		preload = time.time()
		for i in range(testbatches):
			mockload = np.fromfile(os.path.expanduser('~/data/cogtest/'+str(i)+'.npy'))
		postload = time.time()
		print('Generation time for {} batches: {}, Load time for {} batches: {}'.format(testbatches, postbatch-prebatch, 
												testbatches, postload-preload))

		print('Timing test completed, removing files.')
		for i in range(testbatches):
			os.remove(os.path.expanduser('~/data/cogtest/'+str(i)+'.npy'))

	print('Done!')

<|MERGE_RESOLUTION|>--- conflicted
+++ resolved
@@ -525,15 +525,7 @@
 
 			else:
 				categories_stats[tasks[i]][2] = categories_stats[tasks[i]][1]/categories_stats[tasks[i]][0]
-<<<<<<< HEAD
-
-
-
-=======
-
-
-
->>>>>>> 51c62328
+        
 		return categories_stats
 
 
