--- conflicted
+++ resolved
@@ -112,17 +112,10 @@
         :type training_status: str
 
         :param training_stats: Training statistics that will be saved to checkpoint along with the model.
-<<<<<<< HEAD
-        :type training_stats: :py:class:miprometheus.utils.StatisticsAggregator or :py:class:miprometheus.utils.StatisticsAggregator
-
-        :param validation_stats: Validation statistics that will be saved to checkpoint along with the model.
-        :type validation_stats: :py:class:miprometheus.utils.StatisticsAggregator or :py:class:miprometheus.utils.StatisticsAggregator
-=======
         :type training_stats: :py:class:miprometheus.utils.StatisticsCollector or :py:class:miprometheus.utils.StatisticsAggregator
 
         :param validation_stats: Validation statistics that will be saved to checkpoint along with the model.
         :type validation_stats: :py:class:miprometheus.utils.StatisticsCollector or :py:class:miprometheus.utils.StatisticsAggregator
->>>>>>> d8c20f1e
 
         :return: True if this is currently the best model (until the current episode, considering the loss).
 
