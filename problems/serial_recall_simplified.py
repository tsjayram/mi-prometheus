--- conflicted
+++ resolved
@@ -6,11 +6,7 @@
 import numpy as np
 import torch
 from torch.autograd import Variable
-<<<<<<< HEAD
 from algorithmic_sequential_problem import AlgorithmicSequentialProblem
-=======
-from problems.algorithmic_sequential_problem import AlgorithmicSequentialProblem
->>>>>>> 6dc67daf
 
 @AlgorithmicSequentialProblem.register
 class SerialRecallSimplifiedProblem(AlgorithmicSequentialProblem):
@@ -35,11 +31,7 @@
         self.control_bits = params['control_bits']
         self.data_bits = params['data_bits']
         assert self.control_bits >=1, "Problem requires at least 1 control bit (currently %r)" % self.control_bits
-<<<<<<< HEAD
         assert self.data_bits >=1, "Problem requires at least 1 data bit (currently %r)" % self.data_bits
-=======
-        assert self.data_bits >=2, "Problem requires at least 1 data bit (currently %r)" % self.data_bits
->>>>>>> 6dc67daf
         # Min and max lengts (number of elements).
         self.min_sequence_length = params['min_sequence_length']
         self.max_sequence_length = params['max_sequence_length']
@@ -50,44 +42,6 @@
     def generate_bit_sequence(self,  seq_length):
         """
         Generates a random sequence of random bit patterns.
-<<<<<<< HEAD
-
-        :param seq_length: the length of the sequence to be generated.
-        :returns: Sequence of bit patterns [BATCH_SIZE x SEQ_LENGTH X DATA_BITS]
-        """
-        return np.random.binomial(1, self.bias, (self.batch_size, seq_length, self.data_bits))
-
-    def generate_batch(self,  seq_length):
-        """Generates a batch  of size [BATCH_SIZE, 2*SEQ_LENGTH, CONTROL_BITS+DATA_BITS].
-        Additional elements of sequence are  start and stop control markers, stored in additional bits.
-       
-        :param seq_length: the length of the copy sequence.
-        : returns: Tuple consisting of: input [BATCH_SIZE, 2*SEQ_LENGTH, CONTROL_BITS+DATA_BITS], 
-        output [BATCH_SIZE, 2*SEQ_LENGTH, DATA_BITS],
-        mask [BATCH_SIZE, 2*SEQ_LENGTH]
-
-        TODO: deal with batch_size > 1
-        """
-        # Generate batch of random bit sequences.
-        bit_seq = self.generate_bit_sequence(seq_length)
-        
-        # Generate input:  [BATCH_SIZE, 2*SEQ_LENGTH, CONTROL_BITS+DATA_BITS]
-        inputs = np.zeros([self.batch_size, 2*seq_length, self.control_bits +  self.data_bits], dtype=np.float32)
-        # Set memorization bit for the whole bit sequence that need to be memorized.
-        inputs[:, seq_length:, 0] = 1
-        # Set bit sequence.
-        inputs[:, :seq_length,  self.control_bits:self.control_bits+self.data_bits] = bit_seq
-
-        
-        # Generate target:  [BATCH_SIZE, 2*SEQ_LENGTH, DATA_BITS] (only data bits!)
-        targets = np.zeros([self.batch_size, 2*seq_length,  self.data_bits], dtype=np.float32)
-        # Set bit sequence.
-        targets[:, seq_length:,  :] = bit_seq
-        
-        # Generate target mask: [BATCH_SIZE, 2*SEQ_LENGTH]
-        mask = np.zeros([self.batch_size, 2*seq_length ])
-        mask[:, seq_length:] = 1
-=======
 
         :param seq_length: the length of the sequence to be generated.
         :returns: Sequence of bit patterns [BATCH_SIZE x SEQ_LENGTH X DATA_BITS]
@@ -122,31 +76,22 @@
         targets[:, seq_length:,  :] = bit_seq
         
         # Generate target mask: [BATCH_SIZE, 2*SEQ_LENGTH]
-        targets_mask = np.zeros([self.batch_size, 2*seq_length ])
-        targets_mask[:, seq_length:] = 1
-
-        targets_mask = torch.from_numpy(targets_mask).type(torch.uint8)
->>>>>>> 6dc67daf
+        targets_mask = np.zeros([self.batch_size, 2*seq_length ], dtype=bool)
+        targets_mask[:, seq_length:] = True
 
         # PyTorch variables.
         ptinputs = Variable(torch.from_numpy(inputs).type(self.dtype))
         pttargets = Variable(torch.from_numpy(targets).type(self.dtype))
-<<<<<<< HEAD
-        ptmask = Variable(torch.from_numpy(mask).type(self.dtype))
-    
-        # Return batch.
-        return ptinputs,  pttargets,  ptmask
-=======
     
         # Return batch.
         return ptinputs,  pttargets,  targets_mask
->>>>>>> 6dc67daf
 
 if __name__ == "__main__":
     """ Tests sequence generator - generates and displays a random sample"""
     
     # "Loaded parameters".
-    params = {'name': 'serial_recall_simplified', 'control_bits': 1, 'data_bits': 8, 'batch_size': 1, 'min_sequence_length': 1, 'max_sequence_length': 10,  'bias': 0.5}
+    params = {'name': 'serial_recall_original', 'control_bits': 2, 'data_bits': 8, 'batch_size': 1,
+              'min_sequence_length': 1, 'max_sequence_length': 10, 'bias': 0.5}
     # Create problem object.
     problem = SerialRecallSimplifiedProblem(params)
     # Get generator
