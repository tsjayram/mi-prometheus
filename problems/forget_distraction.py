import numpy as np
import torch
from torch.autograd import Variable
from utils import augment, add_ctrl
from algorithmic_sequential_problem import AlgorithmicSequentialProblem


@AlgorithmicSequentialProblem.register
class GenerateForgetDistraction(AlgorithmicSequentialProblem):
    def __init__(self, params):
        # Retrieve parameters from the dictionary.
        self.batch_size = params['batch_size']
        # Number of bits in one element.
        self.control_bits = params['control_bits']
        self.data_bits = params['data_bits']
        assert self.control_bits >=3, "Problem requires at least 3 control bits (currently %r)" % self.control_bits
        assert self.data_bits >=1, "Problem requires at least 1 data bit (currently %r)" % self.data_bits
        # Min and max lengts of a single subsequence (number of elements).
        self.min_sequence_length = params['min_sequence_length']
        self.max_sequence_length = params['max_sequence_length']
        # Number of subsequences.
        self.num_subseq_min = params["num_subseq_min"]
        self.num_subseq_max = params["num_subseq_max"]
        # Parameter  denoting 0-1 distribution (0.5 is equal).
        self.bias = params['bias']
        self.dtype = torch.FloatTensor

<<<<<<< HEAD
    def generate_batch(self,  seq_length):
        """Generates a batch  of size [BATCH_SIZE, ?, CONTROL_BITS+DATA_BITS].
       
        :param seq_length: the length of the copy sequence. (NOT USED NOW!)
        :returns: Tuple consisting of: input, output and mask

        TODO: deal with batch_size > 1
        """
=======
    def generate_batch(self, seq_length):
>>>>>>> 6dc67daf
        pos = [0, 0, 0]
        ctrl_data = [0, 0, 0]
        ctrl_dummy = [0, 0, 1]
        ctrl_inter = [1, 1, 0]

        markers = ctrl_data, ctrl_dummy, pos

        # number of sub_sequences
        nb_sub_seq_a = np.random.randint(self.num_subseq_min, self.num_subseq_max)
        nb_sub_seq_b = nb_sub_seq_a              # might be different in future implementation

        # set the sequence length of each marker
        seq_lengths_a = np.random.randint(low=self.min_sequence_length, high=self.max_sequence_length + 1, size=nb_sub_seq_a)
        seq_lengths_b = np.random.randint(low=self.min_sequence_length, high=self.max_sequence_length + 1, size=nb_sub_seq_b)

        #  generate subsequences for x and y
        x = [np.random.binomial(self.batch_size, self.bias, (self.batch_size, n, self.data_bits)) for n in seq_lengths_a]
        y = [np.random.binomial(self.batch_size, self.bias, (self.batch_size, n, self.data_bits)) for n in seq_lengths_b]

        # create the target
        target = np.concatenate(y + x, axis=1)
        
        xx = [augment(seq, markers, ctrl_end=[1,0,0], add_marker=True) for seq in x]
        yy = [augment(seq, markers, ctrl_end=[0,1,0], add_marker=True) for seq in y]

        inter_seq = add_ctrl(np.zeros((self.batch_size, 1, self.data_bits)), ctrl_inter, pos)
        data_1 = [arr for a, b in zip(xx, yy) for arr in a[:-1] + b + [inter_seq]]

        data_2 = [a[-1] for a in xx]
        inputs = np.concatenate(data_1 + data_2, axis=1)

        inputs = Variable(torch.from_numpy(inputs).type(self.dtype))
        target = Variable(torch.from_numpy(target).type(self.dtype))
        mask = inputs[:, :, 2] == 1

        return inputs, target, mask


if __name__ == "__main__":
    """ Tests sequence generator - generates and displays a random sample"""

    # "Loaded parameters".
    params = {'name': 'serial_recall_original', 'control_bits': 3, 'data_bits': 8, 'batch_size': 1,
              'min_sequence_length': 1, 'max_sequence_length': 10, 'bias': 0.5, 'num_subseq_min':1 ,'num_subseq_max': 4}
    # Create problem object.
    problem = GenerateForgetDistraction(params)
    # Get generator
    generator = problem.return_generator_random_length()
    # Get batch.
    (x, y, mask) = next(generator)
    # Display single sample (0) from batch.
    problem.show_sample(x, y, mask)






<|MERGE_RESOLUTION|>--- conflicted
+++ resolved
@@ -1,8 +1,8 @@
 import numpy as np
 import torch
 from torch.autograd import Variable
-from utils import augment, add_ctrl
-from algorithmic_sequential_problem import AlgorithmicSequentialProblem
+from problems.utils import augment, add_ctrl
+from problems.algorithmic_sequential_problem import AlgorithmicSequentialProblem
 
 
 @AlgorithmicSequentialProblem.register
@@ -25,18 +25,13 @@
         self.bias = params['bias']
         self.dtype = torch.FloatTensor
 
-<<<<<<< HEAD
-    def generate_batch(self,  seq_length):
+    def generate_batch(self):
         """Generates a batch  of size [BATCH_SIZE, ?, CONTROL_BITS+DATA_BITS].
        
-        :param seq_length: the length of the copy sequence. (NOT USED NOW!)
         :returns: Tuple consisting of: input, output and mask
 
         TODO: deal with batch_size > 1
         """
-=======
-    def generate_batch(self, seq_length):
->>>>>>> 6dc67daf
         pos = [0, 0, 0]
         ctrl_data = [0, 0, 0]
         ctrl_dummy = [0, 0, 1]
