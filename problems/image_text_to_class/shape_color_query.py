--- conflicted
+++ resolved
@@ -90,12 +90,8 @@
         'data_folder': '~/data/shape-color-query/', 'data_filename': 'training.hy', 
         'shuffle': True,
         "regenerate": True,
-<<<<<<< HEAD
-        'dataset_size': 10, 'img_size': 224, 'use_train_data': True
-=======
         'use_train_data': True,
         'dataset_size': 100, 'img_size': 224
->>>>>>> b720a78a
         }
 
     # Configure logger.
