--- conflicted
+++ resolved
@@ -34,7 +34,7 @@
         self.control_bits = params['control_bits']
         self.data_bits = params['data_bits']
         assert self.control_bits >=2, "Problem requires at least 2 control bits (currently %r)" % self.control_bits
-        assert self.data_bits >=1, "Problem requires at least 1 data bit (currently %r)" % self.data_bits
+        assert self.data_bits >=2, "Problem requires at least 1 data bit (currently %r)" % self.data_bits
         # Min and max lengts (number of elements).
         self.min_sequence_length = params['min_sequence_length']
         self.max_sequence_length = params['max_sequence_length']
@@ -51,28 +51,23 @@
         """
         return np.random.binomial(1, self.bias, (self.batch_size, seq_length, self.data_bits))
 
-<<<<<<< HEAD
-=======
-
->>>>>>> 6dc67daf
-    def generate_batch(self,  seq_length):
+    def generate_batch(self):
         """Generates a batch  of size [BATCH_SIZE, 2*SEQ_LENGTH+2, CONTROL_BITS+DATA_BITS].
         Additional elements of sequence are  start and stop control markers, stored in additional bits.
        
-        :param seq_length: the length of the copy sequence.
-        :returns: Tuple consisting of: input [BATCH_SIZE, 2*SEQ_LENGTH+2, CONTROL_BITS+DATA_BITS], 
+        : returns: Tuple consisting of: input [BATCH_SIZE, 2*SEQ_LENGTH+2, CONTROL_BITS+DATA_BITS], 
         output [BATCH_SIZE, 2*SEQ_LENGTH+2, DATA_BITS],
         mask [BATCH_SIZE, 2*SEQ_LENGTH+2]
 
-        TODO: deal with batch_size > 1
+        TODO: every item in batch has now the same seq_length.
         """
+
+        # Set sequence length
+        seq_length = np.random.randint(self.min_sequence_length, self.max_sequence_length+1)
+
         # Generate batch of random bit sequences.
-        bit_seq = self.generate_bit_sequence(seq_length)
-<<<<<<< HEAD
+        bit_seq = np.random.binomial(1, self.bias, (self.batch_size, seq_length, self.data_bits))
         
-=======
-
->>>>>>> 6dc67daf
         # Generate input:  [BATCH_SIZE, 2*SEQ_LENGTH+2, CONTROL_BITS+DATA_BITS]
         inputs = np.zeros([self.batch_size, 2*seq_length + 2, self.control_bits +  self.data_bits], dtype=np.float32)
         # Set start control marker.
@@ -86,25 +81,17 @@
         targets = np.zeros([self.batch_size, 2*seq_length + 2,  self.data_bits], dtype=np.float32)
         # Set bit sequence.
         targets[:, seq_length+2:,  :] = bit_seq
-        
+
         # Generate target mask: [BATCH_SIZE, 2*SEQ_LENGTH+2]
-        mask = np.zeros([self.batch_size, 2*seq_length + 2])
-        mask[:, seq_length+2:] = 1
-
-        targets_mask= torch.from_numpy(targets_mask).type(torch.uint8)
+        targets_mask = np.zeros([self.batch_size, 2*seq_length + 2])
+        targets_mask[:, seq_length+2:] = 1
 
         # PyTorch variables.
         ptinputs = Variable(torch.from_numpy(inputs).type(self.dtype))
         pttargets = Variable(torch.from_numpy(targets).type(self.dtype))
-        ptmask = Variable(torch.from_numpy(mask).type(self.dtype))
-    
+
         # Return batch.
-<<<<<<< HEAD
-        return ptinputs,  pttargets,  ptmask
-=======
         return ptinputs,  pttargets,  targets_mask
-
->>>>>>> 6dc67daf
 
 if __name__ == "__main__":
     """ Tests sequence generator - generates and displays a random sample"""
