--- conflicted
+++ resolved
@@ -43,15 +43,6 @@
         self.num_rotation = params['num_rotation']
         self.dtype = torch.FloatTensor
 
-    def generate_bit_sequence(self,  seq_length):
-        """
-        Generates a random sequence of random bit patterns.
-
-        :param seq_length: the length of the sequence to be generated.
-        :returns: Sequence of bit patterns [BATCH_SIZE x SEQ_LENGTH X DATA_BITS]
-        """
-        return np.random.binomial(1, self.bias, (self.batch_size, seq_length, self.data_bits))
-
     def generate_batch(self):
         """Generates a batch  of size [BATCH_SIZE, 2*SEQ_LENGTH+2, CONTROL_BITS+DATA_BITS].
         Additional elements of sequence are  start and stop control markers, stored in additional bits.
@@ -67,7 +58,7 @@
         if seq_length % 2:
             seq_length = seq_length + 1
 
-        # Generate batch of random bit sequences.
+        # Generate batch of random bit sequences [BATCH_SIZE x SEQ_LENGTH X DATA_BITS]
         bit_seq = np.random.binomial(1, self.bias, (self.batch_size, seq_length, self.data_bits))
 
         # Generate input:  [BATCH_SIZE, 2*SEQ_LENGTH+2, CONTROL_BITS+DATA_BITS]
@@ -112,12 +103,8 @@
     """ Tests sequence generator - generates and displays a random sample"""
     
     # "Loaded parameters".
-<<<<<<< HEAD
-    params = {'control_bits': 2, 'data_bits': 8, 'batch_size': 1, 'num_rotation': 1, 
-    'min_sequence_length': 1, 'max_sequence_length': 10,  'bias': 0.5}
-=======
-    params = {'name': 'serial_recall_original', 'control_bits': 2, 'data_bits': 8, 'batch_size': 1, 'min_sequence_length': 1, 'max_sequence_length': 10,  'bias': 0.5, 'num_rotation':0.5}
->>>>>>> d8337342
+    params = {'control_bits': 2, 'data_bits': 8, 'batch_size': 1, 
+        'min_sequence_length': 1, 'max_sequence_length': 10,  'bias': 0.5, 'num_rotation':0.5}
     # Create problem object.
     problem = SwapProblem(params)
     # Get generator
