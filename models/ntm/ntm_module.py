#!/usr/bin/env python3
# -*- coding: utf-8 -*-
"""ntm_module.py: pytorch module implementing Neural Turing Machine"""
__author__ = "Tomasz Kornuta"

import torch 
import logging
import numpy as np

# Add path to main project directory.
import os,  sys
sys.path.append(os.path.join(os.path.dirname(__file__),  '..', '..')) 
from misc.app_state import AppState
from models.model_base import ModelBase
from models.ntm.ntm_cell import NTMCell

class NTM(ModelBase, torch.nn.Module):
    '''  Class representing the Neural Turing Machine module. '''
    def __init__(self, params):
        '''
        Constructor. Initializes parameters on the basis of dictionary of parameters passed as argument.
        
        :param params: Dictionary of parameters.
        '''
        # Call constructor of base class.
        super(NTM, self).__init__() 

        # Parse parameters.
        # It is stored here, but will we used ONLY ONCE - for initialization of memory called from the forward() function.
        self.num_memory_addresses = params['memory']['num_addresses']
        
        # Initialize recurrent NTM cell.
        self.ntm_cell = NTMCell(params)

        # Set different visualizations depending on the flags.
        try:
            if params['visualization_mode'] == 1:
                self.plot_sequence = self.plot_memory_attention_sequence
            elif  params['visualization_mode'] == 2:
                self.plot_sequence = self.plot_memory_all_model_params_sequence
            # else: default visualization.
        except KeyError:
             # If the 'visualization_mode' key is not present, catch the exception and do nothing
             # I.e. show default vizualization.
            pass


    def forward(self, data_tuple):
        """
        Forward function accepts a tuple consisting of :
         - a tensor of input data of size [BATCH_SIZE x LENGTH_SIZE x INPUT_SIZE] and 
         - a tensor of targets

		:raturns: Predictions being a tensor of size  [BATCH_SIZE x LENGTH_SIZE x OUTPUT_SIZE] . 
        """
<<<<<<< HEAD
        (inputs_BxSxI, targets) = data_tuple

 
=======
		# Unpack data tuple.
        (inputs_BxSxI, targets) = data_tuple
        
        # Check whether inputs are already on GPU or not.
        dtype = torch.cuda.FloatTensor if inputs_BxSxI.is_cuda else torch.FloatTensor

>>>>>>> 195ade19
        # "Data-driven memory size".
        # Save as TEMPORAL VARIABLE! 
        # (do not overwrite self.num_memory_addresses, which will cause problem with next batch!)
        if self.num_memory_addresses == -1:
            # Set equal to input sequence length.
            num_memory_addresses = inputs_BxSxI.size(1)
        else:
            num_memory_addresses = self.num_memory_addresses
            
        # Initialize 'zero' state.
        cell_state = self.ntm_cell.init_state(inputs_BxSxI.size(0),  num_memory_addresses,  dtype)

        # List of output logits [BATCH_SIZE x OUTPUT_SIZE] of length SEQ_LENGTH
        output_logits_BxO_S = []

        # Check if we want to collect cell history for the visualization purposes.
        if AppState().visualize:
            self.cell_state_history = []
            self.cell_state_initial = cell_state
            
        # Divide sequence into chunks of size [BATCH_SIZE x INPUT_SIZE] and process them one by one.
        for input_t_Bx1xI in inputs_BxSxI.chunk(inputs_BxSxI.size(1), dim=1):
            # Process one chunk.
            output_BxO,  cell_state = self.ntm_cell(input_t_Bx1xI.squeeze(1), cell_state)
            # Append to list of logits.
            output_logits_BxO_S += [output_BxO]

            # Collect cell history - for the visualization purposes.
            if AppState().visualize:
                self.cell_state_history.append(cell_state)
                
        # Stack logits along time axis (1).
        output_logits_BxSxO = torch.stack(output_logits_BxO_S, 1)

        return output_logits_BxSxO

    def generate_memory_attention_figure_layout(self):
        """
        Creates a figure template for showing basic NTM attributes (write & write attentions), 
        memory and sequence (inputs, predictions and targets).
        
        :returns: Matplot figure object.
        """
        from matplotlib.figure import Figure
        import matplotlib.ticker as ticker
        from matplotlib import rc
        import matplotlib.gridspec as gridspec
        
        # Change fonts globally - for all figures/subsplots at once.
        rc('font',**{'family':'Times New Roman'})
        
        # Prepare "generic figure template".
        # Create figure object.
        fig = Figure()
        
        # Create a specific grid for NTM .
        gs = gridspec.GridSpec(3, 7)

        # Memory
        ax_memory = fig.add_subplot(gs[:, 0]) # all rows, col 0
        ax_write_attention = fig.add_subplot(gs[:, 1:3]) # all rows, col 2-3
        ax_read_attention = fig.add_subplot(gs[:, 3:5]) # all rows, col 4-5

        ax_inputs = fig.add_subplot(gs[0, 5:]) # row 0, span 2 columns
        ax_targets = fig.add_subplot(gs[1, 5:]) # row 0, span 2 columns
        ax_predictions = fig.add_subplot(gs[2, 5:]) # row 0, span 2 columns
        
        # Set ticks - currently for all axes.
        for ax in fig.axes:
            ax.xaxis.set_major_locator(ticker.MaxNLocator(integer=True))
            ax.yaxis.set_major_locator(ticker.MaxNLocator(integer=True))
            ax.yaxis.set_major_locator(ticker.MaxNLocator(integer=True))

        # Set labels.
        ax_inputs.set_title('Inputs') 
        ax_inputs.set_ylabel('Control/Data bits')     
        ax_targets.set_title('Targets')
        ax_targets.set_ylabel('Data bits')
        ax_predictions.set_title('Predictions')
        ax_predictions.set_ylabel('Data bits')
        ax_predictions.set_xlabel('Item number/Iteration')

        ax_memory.set_title('Memory') 
        ax_memory.set_ylabel('Memory Addresses')
        ax_memory.set_xlabel('Content bits') 

        ax_write_attention.set_title('Write Attention') 
        ax_write_attention.set_xlabel('Iteration')      
        ax_read_attention.set_title('Read Attention') 
        ax_read_attention.set_xlabel('Iteration')
        
        fig.set_tight_layout(True)
        return fig

    def plot_memory_attention_sequence(self, data_tuple, predictions_seq):
        """ Creates list of figures used in interactive visualization, with a slider enabling to move forth and back along the time axis (iteration in a given episode).
        The visualization presents input, output and target sequences passed as input parameters.
        Additionally, it utilizes state tuples collected during the experiment for displaying the memory state, read and write attentions.
        
        :param data_tuple: Tuple containing input and target sequences.
        :param predictions_seq: Prediction sequence.
        """
        # import time
        # start_time = time.time()
        # Create figure template.
        fig = self.generate_memory_attention_figure_layout()
        # Get axes that artists will draw on.
        (ax_memory,  ax_write_attention,  ax_read_attention,  ax_inputs,  ax_targets,  ax_predictions) = fig.axes
        
		# Unpack data tuple.
        inputs_seq = data_tuple.inputs[0].cpu().detach().numpy()
        targets_seq = data_tuple.targets[0].cpu().detach().numpy()
        predictions_seq = predictions_seq[0].cpu().detach().numpy()

        # Set intial values of displayed  inputs, targets and predictions - simply zeros.
        inputs_displayed = np.transpose(np.zeros(inputs_seq.shape))
        targets_displayed = np.transpose(np.zeros(targets_seq.shape))
        predictions_displayed = np.transpose(np.zeros(predictions_seq.shape))
        
        # Set initial values of memory and attentions.
        # Unpack initial state.
        (ctrl_state,  interface_state,  memory_state,  read_vectors) = self.cell_state_initial 
       
       # Initialize "empty" matrices.
        memory_displayed = memory_state[0]
        read0_attention_displayed = np.zeros((memory_state.shape[1],  targets_seq.shape[0]))
        write_attention_displayed = np.zeros((memory_state.shape[1],  targets_seq.shape[0]))
 
        # Log sequence length - so the user can understand what is going on.
        logger = logging.getLogger('ModelBase')
        logger.info("Generating dynamic visualization of {} figures, please wait...".format(inputs_seq.shape[0]))

        # Create frames - a list of lists, where each row is a list of artists used to draw a given frame.
        frames = []

        for i, (input_element, target_element,  prediction_element,  cell_state) in enumerate(zip(inputs_seq, targets_seq,  predictions_seq,  self.cell_state_history)):
            # Display information every 10% of figures.
            if (inputs_seq.shape[0] > 10) and (i % (inputs_seq.shape[0]//10) == 0):
                logger.info("Generating figure {}/{}".format(i, inputs_seq.shape[0]))
                  
            # Update displayed values on adequate positions.
            inputs_displayed[:, i] = input_element
            targets_displayed[:, i] = target_element
            predictions_displayed[:, i] = prediction_element

            # Unpack cell state.
            (ctrl_state,  interface_state,  memory_state,  read_vectors) = cell_state
            (read_state_tuples,  write_state_tuple) = interface_state
            (write_attention, write_similarity, write_gate, write_shift) = write_state_tuple
            (read_attentions, read_similarities, read_gates, read_shifts) = zip(*read_state_tuples)
            
            # Set variables.
            memory_displayed = memory_state[0].detach().numpy()
            # Get attention of head 0.
            read0_attention_displayed[:, i] = read_attentions[0][0][:, 0].detach().numpy()
            write_attention_displayed[:, i] = write_attention[0][:, 0].detach().numpy()
           
            # Create "Artists" drawing data on "ImageAxes".
            artists = [None] * len( fig.axes)
            
           # "Show" data on "axes".
            artists[0] = ax_memory.imshow(memory_displayed, interpolation='nearest', aspect='auto')
            artists[1] = ax_read_attention.imshow(read0_attention_displayed, interpolation='nearest', aspect='auto')
            artists[2] = ax_write_attention.imshow(write_attention_displayed, interpolation='nearest', aspect='auto')
            artists[3] = ax_inputs.imshow(inputs_displayed, interpolation='nearest', aspect='auto')
            artists[4] = ax_targets.imshow(targets_displayed, interpolation='nearest', aspect='auto')
            artists[5] = ax_predictions.imshow(predictions_displayed, interpolation='nearest', aspect='auto')
            
            # Add "frame".
            frames.append(artists)

        # print("--- %s seconds ---" % (time.time() - start_time))
        # Plot figure and list of frames.
        
        self.plot.update(fig,  frames)
        return self.plot.is_closed


    def generate_memory_all_model_params_figure_layout(self):
        """
        Creates a figure template for showing all NTM attributes (write & write attentions, gates, convolution masks), 
        along with memory and sequence (inputs, predictions and targets).
        
        :returns: Matplot figure object.
        """
        from matplotlib.figure import Figure
        import matplotlib.ticker as ticker
        from matplotlib import rc
        import matplotlib.gridspec as gridspec
        
        # Change fonts globally - for all figures/subsplots at once.
        rc('font',**{'family':'Times New Roman'})
        
        # Prepare "generic figure template".
        # Create figure object.
        fig = Figure()
        #axes = fig.subplots(3, 1, sharex=True, sharey=False, gridspec_kw={'width_ratios': [input_seq.shape[0]]})
        
        # Create a specific grid for NTM .
        gs = gridspec.GridSpec(4, 7)

        # Memory
        ax_memory = fig.add_subplot(gs[1:, 0]) # all rows, col 0
        ax_write_gate =  fig.add_subplot(gs[0, 1:2])
        ax_write_shift =  fig.add_subplot(gs[0, 2:3])
        ax_write_attention = fig.add_subplot(gs[1:, 1:2]) # all rows, col 2-3
        ax_write_similarity = fig.add_subplot(gs[1:, 2:3])
        ax_read_gate =  fig.add_subplot(gs[0, 3:4])
        ax_read_shift =  fig.add_subplot(gs[0, 4:5])
        ax_read_attention = fig.add_subplot(gs[1:, 3:4]) # all rows, col 4-5
        ax_read_similarity = fig.add_subplot(gs[1:, 4:5])
 
        ax_inputs = fig.add_subplot(gs[1, 5:]) # row 0, span 2 columns
        ax_targets = fig.add_subplot(gs[2, 5:]) # row 0, span 2 columns
        ax_predictions = fig.add_subplot(gs[3, 5:]) # row 0, span 2 columns
        
        # Set ticks - currently for all axes.
        for ax in fig.axes:
            ax.xaxis.set_major_locator(ticker.MaxNLocator(integer=True))
            ax.yaxis.set_major_locator(ticker.MaxNLocator(integer=True))
        # ... except gates - single bit.
        ax_write_gate.yaxis.set_major_locator(ticker.NullLocator())
        ax_read_gate.yaxis.set_major_locator(ticker.NullLocator())
        
        # Set labels.
        ax_inputs.set_title('Inputs') 
        ax_inputs.set_ylabel('Control/Data bits')     
        ax_targets.set_title('Targets')
        ax_targets.set_ylabel('Data bits')
        ax_predictions.set_title('Predictions')
        ax_predictions.set_ylabel('Data bits')
        ax_predictions.set_xlabel('Item number/Iteration')

        ax_memory.set_title('Memory') 
        ax_memory.set_ylabel('Memory Addresses')
        ax_memory.set_xlabel('Content bits')

        for ax in [ax_write_gate,  ax_write_shift,  ax_write_attention,  ax_write_similarity,  ax_read_gate,  ax_read_shift,  ax_read_attention,  ax_read_similarity]:
                ax.set_xlabel('Iteration') 
                
        # Write head.
        ax_write_gate.set_title('Write Gate') 
        ax_write_shift.set_title('Write Shift') 
        ax_write_attention.set_title('Write Attention') 
        ax_write_similarity.set_title('Write Similarity') 
        
        # Read head.
        ax_read_gate.set_title('Read Gate') 
        ax_read_shift.set_title('Read Shift') 
        ax_read_attention.set_title('Read Attention') 
        ax_read_similarity.set_title('Read Similarity') 
        
        fig.set_tight_layout(True)
        return fig

    def plot_memory_all_model_params_sequence(self, data_tuple, predictions_seq):
        """ Creates list of figures used in interactive visualization, with a slider enabling to move forth and back along the time axis (iteration in a given episode).
        The visualization presents input, output and target sequences passed as input parameters.
        Additionally, it utilizes state tuples collected during the experiment for displaying the memory state, read and write attentions.
        
        :param data_tuple: Tuple containing input and target sequences.
        :param predictions_seq: Prediction sequence.
        """
        # import time
        # start_time = time.time()
        # Create figure template.
        fig = self.generate_memory_all_model_params_figure_layout()
        # Get axes that artists will draw on.
        (ax_memory,  
            ax_write_gate,  ax_write_shift,  ax_write_attention,  ax_write_similarity,  
            ax_read_gate,  ax_read_shift,  ax_read_attention,  ax_read_similarity,  
            ax_inputs,  ax_targets,  ax_predictions) = fig.axes
 
		# Unpack data tuple.
        inputs_seq = data_tuple.inputs[0].cpu().detach().numpy()
        targets_seq = data_tuple.targets[0].cpu().detach().numpy()
        predictions_seq = predictions_seq[0].cpu().detach().numpy()
        
        # Set intial values of displayed  inputs, targets and predictions - simply zeros.
        inputs_displayed = np.transpose(np.zeros(inputs_seq.shape))
        targets_displayed = np.transpose(np.zeros(targets_seq.shape))
        predictions_displayed = np.transpose(np.zeros(predictions_seq.shape))
        
        # Set initial values of memory and attentions.
        # Unpack initial state.
        (ctrl_state,  interface_state,  memory_state,  read_vectors) = self.cell_state_initial 
        (read_state_tuples,  write_state_tuple) = interface_state
        (write_attention, write_similarity, write_gate, write_shift) = write_state_tuple
     
       # Initialize "empty" matrices.
        memory_displayed = memory_state[0]
        read0_attention_displayed = np.zeros((memory_state.shape[1],  targets_seq.shape[0]))
        read0_similarity_displayed = np.zeros((memory_state.shape[1],  targets_seq.shape[0]))
        read0_gate_displayed = np.zeros((write_gate.shape[1],  targets_seq.shape[0]))
        read0_shift_displayed = np.zeros((write_shift.shape[1],  targets_seq.shape[0]))
        
        write_attention_displayed = np.zeros((memory_state.shape[1],  targets_seq.shape[0]))
        write_similarity_displayed = np.zeros((memory_state.shape[1],  targets_seq.shape[0]))
        # Generally we can use write shapes as are the same.
        write_gate_displayed = np.zeros((write_gate.shape[1],  targets_seq.shape[0]))
        write_shift_displayed = np.zeros((write_shift.shape[1],  targets_seq.shape[0]))
       
        # Log sequence length - so the user can understand what is going on.
        logger = logging.getLogger('ModelBase')
        logger.info("Generating dynamic visualization of {} figures, please wait...".format(inputs_seq.shape[0]))

        # Create frames - a list of lists, where each row is a list of artists used to draw a given frame.
        frames = []
   
        for i, (input_element, target_element,  prediction_element,  cell_state) in enumerate(zip(inputs_seq, targets_seq,  predictions_seq,  self.cell_state_history)):
            # Display information every 10% of figures.
            if (inputs_seq.shape[0] > 10) and (i % (inputs_seq.shape[0]//10) == 0):
                logger.info("Generating figure {}/{}".format(i, inputs_seq.shape[0]))
 
            # Update displayed values on adequate positions.
            inputs_displayed[:, i] = input_element
            targets_displayed[:, i] = target_element
            predictions_displayed[:, i] = prediction_element

            # Unpack cell state.
            (ctrl_state,  interface_state,  memory_state,  read_vectors) = cell_state
            (read_state_tuples,  write_state_tuple) = interface_state
            (write_attention, write_similarity, write_gate, write_shift) = write_state_tuple
            (read_attentions, read_similarities, read_gates, read_shifts) = zip(*read_state_tuples)
               
            # Set variables.
            memory_displayed = memory_state[0].detach().numpy()
            # Get params of read head 0.
            read0_attention_displayed[:, i] = read_attentions[0][0][:, 0].detach().numpy()
            read0_similarity_displayed[:, i] = read_similarities[0][0][:, 0].detach().numpy()
            read0_gate_displayed[:, i] = read_gates[0][0][:, 0].detach().numpy()
            read0_shift_displayed[:, i] = read_shifts[0][0][:, 0].detach().numpy()
            
            # Get params of write head
            write_attention_displayed[:, i] = write_attention[0][:, 0].detach().numpy()
            write_similarity_displayed[:, i] = write_similarity[0][:, 0].detach().numpy()
            write_gate_displayed[:, i] = write_gate[0][:, 0].detach().numpy()
            write_shift_displayed[:, i] = write_shift[0][:, 0].detach().numpy()

            # Create "Artists" drawing data on "ImageAxes".
            artists = [None] * len( fig.axes)
            
            # "Show" data on "axes".
            artists[0] = ax_memory.imshow(memory_displayed, interpolation='nearest', aspect='auto')
            
            # Read head.
            artists[1] = ax_read_attention.imshow(read0_attention_displayed, interpolation='nearest', aspect='auto')
            artists[2] = ax_read_similarity.imshow(read0_similarity_displayed, interpolation='nearest', aspect='auto')
            artists[3] = ax_read_gate.imshow(read0_gate_displayed, interpolation='nearest', aspect='auto')
            artists[4] = ax_read_shift.imshow(read0_shift_displayed, interpolation='nearest', aspect='auto')
            
            # Write head.
            artists[5] = ax_write_attention.imshow(write_attention_displayed, interpolation='nearest', aspect='auto')
            artists[6] = ax_write_similarity.imshow(write_similarity_displayed, interpolation='nearest', aspect='auto')
            artists[7] = ax_write_gate.imshow(write_gate_displayed, interpolation='nearest', aspect='auto')
            artists[8] = ax_write_shift.imshow(write_shift_displayed, interpolation='nearest', aspect='auto')
            
            # "Default data".
            artists[9] = ax_inputs.imshow(inputs_displayed, interpolation='nearest', aspect='auto')
            artists[10] = ax_targets.imshow(targets_displayed, interpolation='nearest', aspect='auto')
            artists[11] = ax_predictions.imshow(predictions_displayed, interpolation='nearest', aspect='auto')
            
            # Add "frame".
            frames.append(artists)

        # print("--- %s seconds ---" % (time.time() - start_time))
        # Plot figure and list of frames.
        
        self.plot.update(fig,  frames)
        return self.plot.is_closed


if __name__ == "__main__":
    # Set logging level.
    logging.basicConfig(level=logging.DEBUG)
    # "Loaded parameters".
    params = {'num_control_bits': 2, 'num_data_bits': 8, # input and output size
        'controller': {'name': 'rnn', 'hidden_state_size': 5,  'num_layers': 1, 'non_linearity': 'none'},  # controller parameters
        'interface': {'num_read_heads': 2,  'shift_size': 3},  # interface parameters
        'memory': {'num_addresses' :4, 'num_content_bits': 7} # memory parameters
        }
        
    logger = logging.getLogger('NTM-Module')
    logger.debug("params: {}".format(params))    
        
    input_size = params["num_control_bits"] + params["num_data_bits"]
    output_size = params["num_data_bits"]
        
    seq_length = 1
    batch_size = 2
    
    # Construct our model by instantiating the class defined above
    model = NTM(params)
    
    # Check for different seq_lengts and batch_sizes.
    for i in range(2):
        # Create random Tensors to hold inputs and outputs
        x = torch.randn(batch_size, seq_length,   input_size)
        y = torch.randn(batch_size, seq_length,  output_size)

        # Test forward pass.
        logger.info("------- forward -------")
        y_pred = model(x)

        logger.info("------- result -------")
        logger.info("input {}:\n {}".format(x.size(), x))
        logger.info("target.size():\n {}".format(y.size()))
        logger.info("prediction {}:\n {}".format(y_pred.size(), y_pred))
    
        # Change batch size and seq_length.
        seq_length = seq_length+1
        batch_size = batch_size+1
    <|MERGE_RESOLUTION|>--- conflicted
+++ resolved
@@ -51,20 +51,15 @@
          - a tensor of input data of size [BATCH_SIZE x LENGTH_SIZE x INPUT_SIZE] and 
          - a tensor of targets
 
-		:raturns: Predictions being a tensor of size  [BATCH_SIZE x LENGTH_SIZE x OUTPUT_SIZE] . 
-        """
-<<<<<<< HEAD
-        (inputs_BxSxI, targets) = data_tuple
-
- 
-=======
+		:return: Predictions being a tensor of size  [BATCH_SIZE x LENGTH_SIZE x OUTPUT_SIZE] .
+        """
+
 		# Unpack data tuple.
         (inputs_BxSxI, targets) = data_tuple
         
         # Check whether inputs are already on GPU or not.
         dtype = torch.cuda.FloatTensor if inputs_BxSxI.is_cuda else torch.FloatTensor
 
->>>>>>> 195ade19
         # "Data-driven memory size".
         # Save as TEMPORAL VARIABLE! 
         # (do not overwrite self.num_memory_addresses, which will cause problem with next batch!)
