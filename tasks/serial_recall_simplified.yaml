# Problem parameters:
problem:
    name: serial_recall_simplified
    # Size of generated input: [batch_size x sequence_length x number of control + data bits].
    control_bits: &cbits 2
    data_bits: &dbits 8
    batch_size: &bs 1
    # Parameters denoting min and max lengths.
    min_sequence_length: 1
    max_sequence_length: 10
    bias: 0.5
# Model parameters:
model:
<<<<<<< HEAD
    name: dwm   # dynamic_working_memory
    # Input bits = [control_bits, data_bits]
    # Output bits = [data_bits]
    control_bits: *cbits
=======
    name: ntm_v1
    # Input dim = [command_bits, data_bits]
    # Output dim = [data_bits]
    command_bits: *cbits
>>>>>>> 6dc67daf
    data_bits: *dbits
    batch_size: *bs
    # Controller hidden state.
    hidden_state_dim: 5
    # Memory (?).
    memory_content_size: 10
    memory_addresses_size: 60
    # Number of heads.
    num_heads: 1
    # Addressing parameters.
    use_content_addressing: False
    shift_size: 3

optimizer:
    # Exact name of the pytorch optimizer function
    name: Adam
    # Function arguments of the optimizer, by name
    lr: 0.01<|MERGE_RESOLUTION|>--- conflicted
+++ resolved
@@ -5,23 +5,16 @@
     control_bits: &cbits 2
     data_bits: &dbits 8
     batch_size: &bs 1
-    # Parameters denoting min and max lengths.
+    # Parameters denoting min and max lengths. 
     min_sequence_length: 1
     max_sequence_length: 10
     bias: 0.5
 # Model parameters:
 model:
-<<<<<<< HEAD
     name: dwm   # dynamic_working_memory
     # Input bits = [control_bits, data_bits]
     # Output bits = [data_bits]
     control_bits: *cbits
-=======
-    name: ntm_v1
-    # Input dim = [command_bits, data_bits]
-    # Output dim = [data_bits]
-    command_bits: *cbits
->>>>>>> 6dc67daf
     data_bits: *dbits
     batch_size: *bs
     # Controller hidden state.
